--- conflicted
+++ resolved
@@ -1,9 +1,4 @@
 {
-  "Keyboard 0 Settings": {
-    "window": {
-      "visible": true
-    }
-  },
   "keyboardJoysticks": [
     {
       "axisConfig": [
@@ -18,26 +13,16 @@
           "decayRate": 1.0,
           "incKey": 83,
           "keyRate": 1.0
-<<<<<<< HEAD
-        },
-        {
-          "decayRate": 0.0,
-          "keyRate": 0.0
-=======
->>>>>>> a057a665
         },
         {
           "decayRate": 0.0,
           "keyRate": 0.0
         },
         {
-<<<<<<< HEAD
-=======
           "decayRate": 0.0,
           "keyRate": 0.0
         },
         {
->>>>>>> a057a665
           "decKey": 81,
           "decayRate": 1.0,
           "incKey": 69,
