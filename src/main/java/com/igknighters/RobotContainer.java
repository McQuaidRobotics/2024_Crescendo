--- conflicted
+++ resolved
@@ -49,29 +49,6 @@
 
             Autos.createSendableChooser(swerve);
         }
-
-<<<<<<< HEAD
-        // if (allSubsystems.umbrella.isPresent()){
-        // var umbrella = allSubsystems.umbrella.get();
-        // umbrella.setDefaultCommand(UmbrellaCommands.spinUmbrella(umbrella));
-        // }
-
-        // if (allSubsystems.stem.isPresent()) {
-        // var stem = allSubsystems.stem.get();
-        // stem.setDefaultCommand(
-        // stem.run(() -> {
-        // stem.setStemVolts(
-        // 6.0 * driverController.leftStickY(0.1).getAsDouble(),
-        // 0.0,
-        // 0.0);
-        // }));
-        // }
-=======
-        if (allSubsystems.umbrella.isPresent()){
-            var umbrella = allSubsystems.umbrella.get();
-            umbrella.setDefaultCommand(UmbrellaCommands.spinUmbrellaBoth(umbrella));
-        }
->>>>>>> e01368c1
     }
 
     private void setupAutos(Swerve swerve) {
