--- conflicted
+++ resolved
@@ -51,12 +51,6 @@
             Autos.createSendableChooser(swerve);
         }
 
-<<<<<<< HEAD
-        // if (allSubsystems.umbrella.isPresent()){
-        //     var umbrella = allSubsystems.umbrella.get();
-        //     umbrella.setDefaultCommand(UmbrellaCommands.spinUmbrellaBoth(umbrella));
-        // }
-=======
         if (allSubsystems.stem.isPresent()) {
             var stem = allSubsystems.stem.get();
 
@@ -67,7 +61,6 @@
                 testingController.leftStickY(0.1)
             ));
         }
->>>>>>> 4ceab883
     }
 
     private void setupAutos(Swerve swerve) {
