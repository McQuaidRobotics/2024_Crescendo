package com.igknighters;

import com.igknighters.constants.ConstValues;
import com.igknighters.constants.RobotSetup;
import com.igknighters.constants.ConstValues.kAuto;
import com.igknighters.constants.ConstValues.kSwerve;
import com.igknighters.controllers.DriverController;
import com.igknighters.controllers.OperatorController;
import com.igknighters.controllers.TestingController;
import com.pathplanner.lib.auto.AutoBuilder;
import com.pathplanner.lib.util.HolonomicPathFollowerConfig;

import com.igknighters.SubsystemResources.AllSubsystems;
<<<<<<< HEAD
=======
import com.igknighters.commands.autos.Autos;
>>>>>>> fb7c40e0
import com.igknighters.commands.autos.AutosCmdRegister;

import edu.wpi.first.wpilibj.DriverStation;
import edu.wpi.first.wpilibj.RobotBase;
import edu.wpi.first.wpilibj.DriverStation.Alliance;

public class RobotContainer {

    private final DriverController driverController;
    private final OperatorController operatorController;
    private final TestingController testingController;

    private final AllSubsystems allSubsystems;

    public RobotContainer() {
        DriverStation.silenceJoystickConnectionWarning(ConstValues.DEBUG);

        driverController = new DriverController(0);
        operatorController = new OperatorController(1);
        testingController = new TestingController(3);

        allSubsystems = new AllSubsystems(RobotSetup.getRobotID().subsystems);

        driverController.assignButtons(allSubsystems);
        operatorController.assignButtons(allSubsystems);
        testingController.assignButtons(allSubsystems);

        if (allSubsystems.swerve.isPresent()) {
            var swerve = allSubsystems.swerve.get();

            if (RobotBase.isReal()) {
                swerve.setDefaultCommand(
                        new com.igknighters.commands.swerve.TeleopSwerve(
                                swerve,
                                driverController.leftStickY(),
                                driverController.leftStickX(),
                                driverController.rightStickX()));
            } else {
                swerve.setDefaultCommand(
                        new com.igknighters.commands.swerve.TeleopSwerveSim(
                                swerve,
                                driverController.leftStickY(),
                                driverController.leftStickX(),
                                driverController.rightStickX()));
            }

            // swerve.setDefaultCommand(
            //         new com.igknighters.commands.swerve.TeleopSwerveAbsRot(
            //                 swerve,
            //                 driverController.leftStickX(),
            //                 driverController.leftStickY(),
            //                 driverController.rightStickX(),
            //                 driverController.rightStickY()
            //         ));

            // swerve.setDefaultCommand(
            //     new com.igknighters.commands.swerve.TeleopSwerveTarget(
            //             swerve,
            //             driverController.leftStickX(),
            //             driverController.leftStickY(),
            //             driverController.rightStickX(),
            //             driverController.rightStickY()
            //     ));

            setupAutos();
            Autos.createSendableChooser(swerve);
        }
    }

    public void setupAutos() {
        AutosCmdRegister.registerCommands(allSubsystems);

        if (!allSubsystems.swerve.isPresent())
            return;
        var swerve = allSubsystems.swerve.get();
        AutoBuilder.configureHolonomic(
                swerve::getPose,
                swerve::resetOdometry,
                swerve::getChassisSpeeds,
                chassisSpeeds -> swerve.driveChassisSpeeds(
                    chassisSpeeds, false, RobotBase.isReal()
                ),
                new HolonomicPathFollowerConfig(
                        kAuto.AUTO_TRANSLATION_PID,
                        kAuto.AUTO_ANGULAR_PID,
                        kSwerve.MAX_DRIVE_VELOCITY,
                        kSwerve.DRIVEBASE_RADIUS,
                        kAuto.DYNAMIC_REPLANNING_CONFIG
                ),
                () -> {
                    if (DriverStation.getAlliance().isPresent() 
                    && DriverStation.getAlliance().get() == Alliance.Blue) {
                        return false;
                    }
                    else if (DriverStation.getAlliance().isPresent() 
                    && DriverStation.getAlliance().get() == Alliance.Red) {
                        return true;
                    }
                    else return false; //Default path for blue alliance side
                },
                swerve);

        GlobalState.onceInitAutoChooser();
    }
}<|MERGE_RESOLUTION|>--- conflicted
+++ resolved
@@ -11,10 +11,7 @@
 import com.pathplanner.lib.util.HolonomicPathFollowerConfig;
 
 import com.igknighters.SubsystemResources.AllSubsystems;
-<<<<<<< HEAD
-=======
 import com.igknighters.commands.autos.Autos;
->>>>>>> fb7c40e0
 import com.igknighters.commands.autos.AutosCmdRegister;
 
 import edu.wpi.first.wpilibj.DriverStation;
@@ -117,6 +114,6 @@
                 },
                 swerve);
 
-        GlobalState.onceInitAutoChooser();
+        GlobalState.onceInitAutoChooser(allSubsystems.swerve.get());
     }
 }