package com.igknighters;

import com.igknighters.constants.ConstValues;
import com.igknighters.constants.RobotSetup;
import com.igknighters.constants.ConstValues.kAuto;
import com.igknighters.constants.ConstValues.kSwerve;
import com.igknighters.controllers.DriverController;
import com.igknighters.controllers.OperatorController;
import com.igknighters.controllers.TestingController;
import com.igknighters.subsystems.swerve.Swerve;
import com.pathplanner.lib.auto.AutoBuilder;
import com.pathplanner.lib.util.HolonomicPathFollowerConfig;

import com.igknighters.SubsystemResources.AllSubsystems;
import com.igknighters.commands.autos.Autos;
import com.igknighters.commands.autos.AutosCmdRegister;
import com.igknighters.commands.swerve.teleop.TeleopSwerveBase;

import edu.wpi.first.wpilibj.DriverStation;
import edu.wpi.first.wpilibj.DriverStation.Alliance;

public class RobotContainer {

    private final DriverController driverController;
    private final OperatorController operatorController;
    private final TestingController testingController;

    private final AllSubsystems allSubsystems;

    public RobotContainer() {
        DriverStation.silenceJoystickConnectionWarning(ConstValues.DEBUG);

        driverController = new DriverController(0);
        operatorController = new OperatorController(1);
        testingController = new TestingController(3);

        allSubsystems = new AllSubsystems(RobotSetup.getRobotID().subsystems);

        driverController.assignButtons(allSubsystems);
        operatorController.assignButtons(allSubsystems);
        testingController.assignButtons(allSubsystems);

        if (allSubsystems.swerve.isPresent()) {
            var swerve = allSubsystems.swerve.get();

            swerve.setDefaultCommand(new TeleopSwerveBase.TeleopSwerveOmni(swerve, driverController));

            setupAutos(swerve);

            Autos.createSendableChooser(swerve);
        }
<<<<<<< HEAD
=======

        if (allSubsystems.umbrella.isPresent()) {
            var umbrella = allSubsystems.umbrella.get();
            umbrella.setDefaultCommand(UmbrellaCommands.spinUmbrella(umbrella));
        }
>>>>>>> e2c66235
    }

    private void setupAutos(Swerve swerve) {

        if (AutoBuilder.isConfigured() && GlobalState.isUnitTest()) {
            // this code can be run multiple times during unit tests,
            // because of AutoBuilder once paradigm this causes a crash
            return;
        }

        AutosCmdRegister.registerCommands(allSubsystems);

        AutoBuilder.configureHolonomic(
                swerve::getPose,
                swerve::resetOdometry,
                swerve::getChassisSpeed,
                chassisSpeeds -> swerve.drive(
                        chassisSpeeds, false),
                new HolonomicPathFollowerConfig(
                        kAuto.AUTO_TRANSLATION_PID,
                        kAuto.AUTO_ANGULAR_PID,
                        kSwerve.MAX_DRIVE_VELOCITY,
                        kSwerve.DRIVEBASE_RADIUS,
                        kAuto.DYNAMIC_REPLANNING_CONFIG),
                () -> {
                    if (DriverStation.getAlliance().isPresent()
                            && DriverStation.getAlliance().get() == Alliance.Blue) {
                        return false;
                    } else if (DriverStation.getAlliance().isPresent()
                            && DriverStation.getAlliance().get() == Alliance.Red) {
                        return true;
                    } else
                        return false; // Default path for blue alliance side
                },
                swerve);

        GlobalState.onceInitAutoChooser(swerve);
    }

    AllSubsystems getAllSubsystemsForTest() {
        if (!GlobalState.isUnitTest()) {
            throw new RuntimeException("This method should only be called in unit tests");
        }
        return allSubsystems;
    }
}<|MERGE_RESOLUTION|>--- conflicted
+++ resolved
@@ -49,14 +49,6 @@
 
             Autos.createSendableChooser(swerve);
         }
-<<<<<<< HEAD
-=======
-
-        if (allSubsystems.umbrella.isPresent()) {
-            var umbrella = allSubsystems.umbrella.get();
-            umbrella.setDefaultCommand(UmbrellaCommands.spinUmbrella(umbrella));
-        }
->>>>>>> e2c66235
     }
 
     private void setupAutos(Swerve swerve) {
