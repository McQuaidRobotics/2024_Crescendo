--- conflicted
+++ resolved
@@ -25,11 +25,8 @@
                 -getRotationX() * kSwerve.MAX_ANGULAR_VELOCITY, // invert because CCW is positive
                 swerve.getYawWrappedRot());
 
-<<<<<<< HEAD
-=======
         //ChassisSpeeds chassisSpeeds = new ChassisSpeeds(vt.getX(), vt.getY(), -getRotationX() * kSwerve.MAX_ANGULAR_VELOCITY);
 
->>>>>>> 28ee6021
         swerve.drive(chassisSpeeds, false);
     }
 }