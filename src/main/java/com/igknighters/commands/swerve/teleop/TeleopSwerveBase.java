--- conflicted
+++ resolved
@@ -16,7 +16,6 @@
 import monologue.Monologue;
 import edu.wpi.first.wpilibj2.command.Command;
 
-import com.igknighters.Robot;
 import com.igknighters.constants.ConstValues.kSwerve;
 import com.igknighters.controllers.ControllerParent;
 
@@ -86,12 +85,8 @@
         final double raw = rawTranslationXSup.getAsDouble();
         Monologue.log("/Robot/Swerve/TeleopCommand/RawTranslationX", raw);
         var processed = -kSwerve.TELEOP_TRANSLATION_AXIS_CURVE.lerpKeepSign(raw) * invert();
-<<<<<<< HEAD
         Monologue.log("/Robot/Swerve/TeleopCommand/TranslationX", processed);
-=======
-        MonoDashboard.put("Swerve/TeleopCommand/TranslationX", processed);
-        if (Robot.isDemo()) processed *= translationMod.get();
->>>>>>> 8caa0b20
+        if (Robot.isDemo()) processed *= translationMod.value();
         return processed;
     }
 
@@ -99,12 +94,8 @@
         final double raw = rawTranslationYSup.getAsDouble();
         Monologue.log("/Robot/Swerve/TeleopCommand/RawTranslationY", raw);
         var processed = kSwerve.TELEOP_TRANSLATION_AXIS_CURVE.lerpKeepSign(raw) * invert();
-<<<<<<< HEAD
         Monologue.log("/Robot/Swerve/TeleopCommand/TranslationY", processed);
-=======
-        MonoDashboard.put("Swerve/TeleopCommand/TranslationY", processed);
-        if (Robot.isDemo()) processed *= translationMod.get();
->>>>>>> 8caa0b20
+        if (Robot.isDemo()) processed *= translationMod.value();
         return processed;
     }
 
@@ -114,12 +105,8 @@
         final double raw = rawRotationXSup.getAsDouble();
         Monologue.log("/Robot/Swerve/TeleopCommand/RawRotationX", raw);
         var processed = -kSwerve.TELEOP_ROTATION_AXIS_CURVE.lerpKeepSign(raw);
-<<<<<<< HEAD
         Monologue.log("/Robot/Swerve/TeleopCommand/RotationX", processed);
-=======
-        MonoDashboard.put("Swerve/TeleopCommand/RotationX", processed);
-        if (Robot.isDemo()) processed *= rotationMod.get();
->>>>>>> 8caa0b20
+        if (Robot.isDemo()) processed *= rotationMod.value();
         return processed;
     }
 
@@ -127,12 +114,8 @@
         final double raw = rawRotationYSup.getAsDouble();
         Monologue.log("/Robot/Swerve/TeleopCommand/RawRotationY", raw);
         var processed = kSwerve.TELEOP_ROTATION_AXIS_CURVE.lerpKeepSign(raw);
-<<<<<<< HEAD
         Monologue.log("/Robot/Swerve/TeleopCommand/RotationY", processed);
-=======
-        MonoDashboard.put("Swerve/TeleopCommand/RotationY", processed);
-        if (Robot.isDemo()) processed *= rotationMod.get();
->>>>>>> 8caa0b20
+        if (Robot.isDemo()) processed *= rotationMod.value();
         return processed;
     }
 
