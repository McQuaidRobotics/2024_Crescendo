--- conflicted
+++ resolved
@@ -43,68 +43,53 @@
             }
         });
     }
-<<<<<<< HEAD
-=======
 
-    public static Command driveToAmp(Swerve swerve) {
-        return new SimplePathfindingCommand(
-                new Pose2d(1.84, 7.2, Rotation2d.fromDegrees(-90)),
-                swerve)
-                .flipForAlliance()
-                .withEndVelo(1.0)
-                .withConstraints(0.5)
-                .andThen(
-                        new SimplePathfindingCommand(
-                                new Pose2d(1.84, 7.5, Rotation2d.fromDegrees(-90)),
-                                swerve).flipForAlliance().withConstraints(0.2));
-    }
+    // private static abstract class PointTowardsCommand extends Command {
+    //     private final Swerve swerve;
+    //     private ChassisSpeeds velo = new ChassisSpeeds();
 
-    private static abstract class PointTowardsCommand extends Command {
-        private final Swerve swerve;
-        private ChassisSpeeds velo = new ChassisSpeeds();
+    //     public PointTowardsCommand(Swerve swerve) {
+    //         this.swerve = swerve;
+    //         addRequirements(swerve);
+    //     }
 
-        public PointTowardsCommand(Swerve swerve) {
-            this.swerve = swerve;
-            addRequirements(swerve);
-        }
+    //     abstract Rotation2d getTarget();
 
-        abstract Rotation2d getTarget();
+    //     @Override
+    //     public void execute() {
+    //         velo.omegaRadiansPerSecond = swerve.rotVeloForRotation(getTarget());
+    //         swerve.drive(velo, false);
+    //     }
 
-        @Override
-        public void execute() {
-            velo.omegaRadiansPerSecond = swerve.rotVeloForRotation(getTarget());
-            swerve.drive(velo, false);
-        }
+    //     @Override
+    //     public boolean isFinished() {
+    //         return velo.omegaRadiansPerSecond < 0.05;
+    //     }
 
-        @Override
-        public boolean isFinished() {
-            return velo.omegaRadiansPerSecond < 0.05;
-        }
+    //     @Override
+    //     public String getName() {
+    //         return "PointTowards";
+    //     }
+    // }
 
-        @Override
-        public String getName() {
-            return "PointTowards";
-        }
-    }
+    // public static Command pointTowards(Swerve swerve, Translation2d target) {
+    //     return new PointTowardsCommand(swerve) {
+    //         @Override
+    //         Rotation2d getTarget() {
+    //             return swerve.rotationRelativeToPose(
+    //                     new Rotation2d(), target);
+    //         }
+    //     };
+    // }
 
-    public static Command pointTowards(Swerve swerve, Translation2d target) {
-        return new PointTowardsCommand(swerve) {
-            @Override
-            Rotation2d getTarget() {
-                return swerve.rotationRelativeToPose(
-                        new Rotation2d(), target);
-            }
-        };
-    }
-
-    public static Command pointTowards(Swerve swerve, Rotation2d target) {
-        return new PointTowardsCommand(swerve) {
-            @Override
-            Rotation2d getTarget() {
-                return target;
-            }
-        };
-    }
+    // public static Command pointTowards(Swerve swerve, Rotation2d target) {
+    //     return new PointTowardsCommand(swerve) {
+    //         @Override
+    //         Rotation2d getTarget() {
+    //             return target;
+    //         }
+    //     };
+    // }
 
     public static Command driveChassisSpeed(Swerve swerve, final ChassisSpeeds speeds) {
         return Commands.run(
@@ -112,5 +97,4 @@
             swerve
         );
     }
->>>>>>> 8caa0b20
 }