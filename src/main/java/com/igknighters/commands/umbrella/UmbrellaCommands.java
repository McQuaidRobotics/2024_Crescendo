--- conflicted
+++ resolved
@@ -5,10 +5,6 @@
 
 import edu.wpi.first.wpilibj.smartdashboard.SmartDashboard;
 import edu.wpi.first.wpilibj2.command.Command;
-<<<<<<< HEAD
-import edu.wpi.first.wpilibj2.command.Commands;
-=======
->>>>>>> 3ac08117
 
 public class UmbrellaCommands {
     /**
@@ -66,30 +62,11 @@
     public static Command shoot(Umbrella umbrella) {
             return umbrella.run(
                 () -> {
-<<<<<<< HEAD
-                    if (!umbrella.holdingGamepiece()) {
-                        return Commands.none();
-                    }
-                    return umbrella.run(
-                            () -> {
-                                umbrella.spinupShooter(umbrella.getShooterTargetSpeed());
-                                umbrella.turnIntakeBy(-1.0);
-                            }).until(
-                                    () -> !umbrella.holdingGamepiece())
-                            .andThen(
-                                    () -> {
-                                        umbrella.runIntakeAt(0.0);
-                                        umbrella.spinupShooterToRPM(0);
-                                    });
-                });
-    }
-=======
                     umbrella.spinupShooter(umbrella.getShooterTargetSpeed());
                     umbrella.runIntakeAt(-1.0, true);;
                 }).until(umbrella::notHoldingGamepiece)
                 .andThen(umbrella::stopAll);
         }
->>>>>>> 3ac08117
 
     /**
      * Will spin the intake inwards until a game piece is held
@@ -99,22 +76,6 @@
      */
     public static Command intake(Umbrella umbrella) {
         return umbrella.runEnd(
-<<<<<<< HEAD
-                () -> umbrella.runIntakeAt(-1.0),
-                () -> umbrella.runIntakeAt(0.0)).until(() -> umbrella.holdingGamepiece());
-    }
-
-    public static Command expell(Umbrella umbrella) {
-        return umbrella.runEnd(
-                () -> umbrella.runIntakeAt(1.0),
-                () -> umbrella.runIntakeAt(0.0));
-    }
-
-    public static Command feed(Umbrella umbrella) {
-        return umbrella.runOnce(
-                () -> umbrella.turnIntakeBy(0.5)).repeatedly()
-                .until(() -> umbrella.holdingGamepiece());
-=======
                 () -> umbrella.runIntakeAt(-1.0, false),
                 umbrella::stopAll
         ).until(umbrella::holdingGamepiece);
@@ -130,7 +91,6 @@
         return umbrella.runEnd(
                 () -> umbrella.runIntakeAt(1.0, true),
                 umbrella::stopAll);
->>>>>>> 3ac08117
     }
 
     /**
