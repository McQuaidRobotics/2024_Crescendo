package com.igknighters.commands.autos;

import com.igknighters.subsystems.SubsystemResources.AllSubsystems;

import choreo.autos.AutoFactory;
import choreo.autos.AutoLoop;
import choreo.autos.AutoTrajectory;
import edu.wpi.first.wpilibj2.command.Command;
import edu.wpi.first.wpilibj2.command.Commands;

import static com.igknighters.commands.autos.Waypoints.*;

import com.igknighters.Localizer;

public class AutoRoutines extends AutoCommands {

    private final boolean disabled;

    public AutoRoutines(AllSubsystems allSubsystems, Localizer localizer) {
        super(allSubsystems.swerve.get(), allSubsystems.stem.get(), allSubsystems.umbrella.get(), allSubsystems.vision.get(), localizer);
        disabled = !allSubsystems.hasAllSubsystems();
    }

    private Command disabledAuto() {
        return Commands.print("AutoRoutines disabled");
    }

    private Command resetOdometry(AutoTrajectory traj, AutoLoop loop) {
        var optPose = traj.getInitialPose();
        if (optPose.isEmpty()) {
            loop.kill();
            return Commands.print("Killed loop due to lack of startung pose");
        }
        var pose = optPose.get();
        return loggedCmd(swerve.runOnce(() -> {
            localizer.resetOdometry(pose, swerve.getModulePositions());
            swerve.setYaw(pose.getRotation());
        }).withName("ResetOdometry"));
    }



    /**
     * Shoots starting note,
     * Tries to pickup C1 and shoots it if we have it,
     * Picks up M1 and shoots it if we have it,
     * If we don't have M1, picks up M2 and shoots it if we have it,
     * If we don't have M2, picks up M3 and shoots it if we have it,
     * After we shoot the second note, we pickup C2 and shoot it if we have it.
     * Finally we pickup C3 and shoot it.
     * 
     * @param factory The factory to create trajectories with
     * @return The command that represents the auto routine
     */
    public Command fivePieceAmpSide(AutoFactory factory) {
        if (disabled) return disabledAuto();

        final AutoLoop loop = factory.newLoop("FivePieceAmpSide");

        final AutoTrajectory ampToC1 = factory.trajectory(AMP.to(C1), loop);
        final AutoTrajectory c1ToM1 = factory.trajectory(C1.to(M1), loop);
        final AutoTrajectory m1ToM2 = factory.trajectory(M1.to(M2), loop);
        final AutoTrajectory m2ToM3 = factory.trajectory(M2.to(M3), loop);
        final AutoTrajectory m1ToS1 = factory.trajectory(M1.to(S1), loop);
        final AutoTrajectory m2ToS1 = factory.trajectory(M2.to(S1), loop);
        final AutoTrajectory m3ToS2 = factory.trajectory(M3.to(S2), loop);
        final AutoTrajectory s1ToC2 = factory.trajectory(S1.to(C2), loop);
        final AutoTrajectory s2ToC2 = factory.trajectory(S2.to(C2), loop);
        final AutoTrajectory c2ToC3 = factory.trajectory(C2.to(C3), loop);

        // entry point for the auto
        loop.enabled().onTrue(
            resetOdometry(ampToC1, loop).andThen(
                autoShootBegining(),
                Commands.race(
                    intakeGamepieceNoStow(),
                    Commands.waitSeconds(0.2)
                        .andThen(ampToC1.cmd())
                )
            ).withName("FivePieceAmpSideEntry")
        );

        // picking up first note and shooting if we have a note
        ampToC1.done().onTrue(autoShootThenTraj(loop, c1ToM1));

        // picking up the second note and branching based on whether we're holding a gamepiece
        c1ToM1.atTime(0.35).onTrue(intakeGamepieceNoStow());
        c1ToM1.done().and(yeGp(loop)).onTrue(m1ToS1.cmd());
        c1ToM1.done().and(noGp(loop)).onTrue(m1ToM2.cmd());

        // the branch where we're holding a gamepiece
        m1ToS1.active().onTrue(aimStem(m1ToS1));
        m1ToS1.done().onTrue(autoShootThenTraj(loop, s1ToC2));

        // the branch where we're not holding a gamepiece
        m1ToM2.active().onTrue(intakeGamepieceNoStow());
        m1ToM2.done().and(yeGp(loop)).onTrue(m2ToS1.cmd());
        m1ToM2.done().and(noGp(loop)).onTrue(m2ToM3.cmd());

        // the branch where we're holding a gamepiece
        m2ToS1.active().onTrue(aimStem(m2ToS1));
        m2ToS1.done().onTrue(autoShootThenTraj(loop, s1ToC2));

        // the branch where we're not holding a gamepiece
        m2ToM3.active().onTrue(intakeGamepieceNoStow());
        m1ToM2.done().and(yeGp(loop)).onTrue(m3ToS2.cmd());
        m1ToM2.done().and(noGp(loop)).onTrue(stow());

        m3ToS2.active().onTrue(stow());
        m3ToS2.done().onTrue(autoShootThenTraj(loop, s2ToC2));

        // picking up the third note, only shooting if we have a note
        s1ToC2.active().or(s2ToC2.active()).onTrue(intakeGamepieceNoStow());
        s1ToC2.done().or(s2ToC2.done()).onTrue(autoShootThenTraj(loop, c2ToC3));

        // picking up the fourth note and shooting if we have a note
        c2ToC3.active().onTrue(intakeGamepieceNoStow());
        c2ToC3.done().onTrue(autoShoot(loop));

        return loop.cmd().withName("FivePieceAmpSide");
    }

<<<<<<< HEAD
    // /**
    //  * 
    //  * 
    //  * @param factory The factory to create trajectories with
    //  * @return The command that represents the auto routine
    //  */
    // public Command sixPieceFarAmpSide(AutoFactory factory) {
    //     if (disabled) return disabledAuto();

    //     final AutoLoop loop = factory.newLoop("SixPieceFarAmpSide");

    //     final AutoTrajectory ampToC1 = factory.trajectory(AMP.to(C1), loop);
    //     final AutoTrajectory c1ToM1 = factory.trajectory(C1.to(M1), loop);
    //     final AutoTrajectory m1ToM2 = factory.trajectory(M1.to(M2), loop);
    //     final AutoTrajectory m2ToM3 = factory.trajectory(M2.to(M3), loop);
    //     final AutoTrajectory m1ToS1 = factory.trajectory(M1.to(S1), loop);
    //     final AutoTrajectory m2ToS1 = factory.trajectory(M2.to(S1), loop);
    //     final AutoTrajectory m3ToS2 = factory.trajectory(M3.to(S2), loop);
    //     final AutoTrajectory s1ToC2 = factory.trajectory(S1.to(C2), loop);
    //     final AutoTrajectory s2ToC2 = factory.trajectory(S2.to(C2), loop);
    //     final AutoTrajectory s1ToM2 = factory.trajectory(S1.to(M2), loop);
    //     final AutoTrajectory s1ToM3 = factory.trajectory(S1.to(M3), loop);
    //     final AutoTrajectory c2ToSUB = factory.trajectory(C2.to(SUB), loop);


    //     // entry point for the auto
    //     loop.enabled().onTrue(
    //         resetOdometry(ampToC1).andThen(
    //             autoShootBegining(),
    //             Commands.race(
    //                 intakeGamepieceNoStow(),
    //                 Commands.waitSeconds(0.2)
    //                     .andThen(ampToC1.cmd())
    //             )
    //         ).withName("SixPieceAmpSideEntry")
    //     );

    //     // picking up first note and shooting if we have a note
    //     ampToC1.done().onTrueWith(
    //         yeGp(loop),
    //         autoShoot(),
    //         c1ToM1.cmd()
    //     );

    //     // picking up the second note and branching based on whether we're holding a gamepiece
    //     c1ToM1.atTime(0.35).onTrue(intakeGamepieceNoStow());
    //     c1ToM1.done().onTrueWith(
    //         yeGp(loop),
    //         m1ToS1.cmd(),
    //         m1ToM2.cmd()
    //     );

    //     // the branch where we're holding a gamepiece
    //     m1ToS1.active().onTrue(aimStem(m1ToS1));
    //     m1ToS1.done().onTrueWith(
    //         yeGp(loop),
    //         autoShoot(),
    //         s1ToM2.cmd()
    //     );

    //     // the branch where we're not holding a gamepiece
    //     m1ToM2.active().onTrue(intakeGamepieceNoStow());
    //     m1ToM2.done().onTrueWith(
    //         yeGp(loop),
    //         m2ToS1.cmd(),
    //         m2ToM3.cmd()
    //     );

    //     // the branch where we're holding a gamepiece
    //     m2ToS1.active().onTrue(aimStem(m2ToS1));
    //     m2ToS1.done().onTrueWith(
    //         yeGp(loop),
    //         autoShoot(),
    //         s1ToM3.cmd()
    //     );

    //     // the branch where we're not holding a gamepiece
    //     m2ToM3.active().onTrue(intakeGamepieceNoStow());
    //     m2ToM3.done().onTrueWith(
    //         yeGp(loop),
    //         m3ToS2.cmd(),
    //         stow()
    //     );

    //     m3ToS2.active().onTrue(stow());
    //     m3ToS2.done().onTrueWith(
    //         yeGp(loop),
    //         autoShoot(),
    //         s2ToC2.cmd()
    //     );

    //     s1ToM2.active().onTrue(intakeGamepieceNoStow());
    //     s1ToM2.done().onTrueWith(
    //         yeGp(loop),
    //         m2ToS1.cmd(),
    //         m2ToM3.cmd()
    //     );

    //     s1ToM3.active().onTrue(intakeGamepieceNoStow());
    //     s1ToM3.done().onTrueWith(
    //         yeGp(loop),
    //         m3ToS2.cmd(),
    //         stow()
    //     );

    //     // picking up the third note, only shooting if we have a note
    //     s1ToC2.active().or(s2ToC2.active()).onTrue(intakeGamepieceNoStow());
    //     s1ToC2.done().or(s2ToC2.done()).and(yeGp(loop)).onTrue(
    //         c2ToSUB.cmd()
    //     );

    //     // shoot from the subwoofer
    //     c2ToSUB.active().onTrue(aimSub());
    //     c2ToSUB.done().onTrue(aimSub().andThen(feedShooter()).withName("AimSubThenFeed"));

    //     return loop.cmd().withName("SixPieceFarAmpSide");
    // }

    // /**
    //  * 
    //  * 
    //  * 
    //  * @param factory The factory to create trajectories with
    //  * @return The command that represents the auto routine
    //  */
    // public Command fourPieceSourceSide(AutoFactory factory) {
    //     if (disabled) return disabledAuto();

    //     final AutoLoop loop = factory.newLoop("FourPieceSourceSide");

    //     final AutoTrajectory srcToM5 = factory.trajectory(SRC.to(M5), loop);
    //     final AutoTrajectory m5ToM4 = factory.trajectory(M5.to(M4), loop);
    //     final AutoTrajectory m5ToS3 = factory.trajectory(M5.to(S3), loop);
    //     final AutoTrajectory m4ToS3 = factory.trajectory(M4.to(S3), loop);
    //     final AutoTrajectory s3ToM4 = factory.trajectory(S3.to(M4), loop);
    //     final AutoTrajectory s3ToM3 = factory.trajectory(S3.to(M3), loop);
    //     final AutoTrajectory m3ToS2 = factory.trajectory(M3.to(S2), loop);


    //     // entry point for the auto
    //     loop.enabled().onTrue(
    //         resetOdometry(srcToM5, loop).andThen(
    //             autoShootBegining(),
    //             Commands.parallel(
    //                 intakeGamepieceNoStow(),
    //                 srcToM5.cmd()
    //             )
    //         ).withName("FourPieceSourceSideEntry")
    //     );

    //     // picking up first note and shooting if we have a note
    //     srcToM5.done().onTrueWith(
    //         yeGp(loop),
    //         m5ToS3.cmd(),
    //         m5ToM4.cmd()
    //     );

    //     m5ToS3.active().onTrue(aimStem(m5ToS3));
    //     m5ToS3.done().onTrueWith(
    //         yeGp(loop),
    //         autoShoot(),
    //         s3ToM4.cmd()
    //     );

    //     s3ToM4.active().onTrue(intakeGamepieceNoStow());
    //     s3ToM4.done().onTrueWith(
    //         yeGp(loop),
    //         m4ToS3.cmd(),
    //         stow()
    //     );

    //     m4ToS3.active().onTrue(aimStem(m4ToS3));
    //     m4ToS3.done().onTrueWith(
    //         yeGp(loop),
    //         autoShoot(),
    //         s3ToM3.cmd()
    //     );

    //     s3ToM3.active().onTrue(intakeGamepieceNoStow());
    //     s3ToM3.done().onTrueWith(
    //         yeGp(loop),
    //         m3ToS2.cmd(),
    //         stow()
    //     );

    //     m3ToS2.active().onTrue(aimStem(m3ToS2));
    //     m3ToS2.done().onTrueWith(
    //         yeGp(loop),
    //         autoShoot(),
    //         stow()
    //     );

    //     return loop.cmd().withName("FourPieceSourceSide");
    // }

    // /**
    //  * 
    //  * 
    //  * 
    //  * @param factory The factory to create trajectories with
    //  * @return The command that represents the auto routine
    //  */
    // public Command threePieceSubMiddle(AutoFactory factory) {
    //     if (disabled) return disabledAuto();

    //     final AutoLoop loop = factory.newLoop("ThreePieceSubMiddle");

    //     final AutoTrajectory subToC3 = factory.trajectory(SUB.to(C3), loop);
    //     final AutoTrajectory c3ToM3 = factory.trajectory(C3.to(M3), loop);
    //     final AutoTrajectory m3ToS2 = factory.trajectory(M3.to(S2), loop);
    //     final AutoTrajectory s2ToM3 = factory.trajectory(S2.to(M3), loop);

    //     // entry point for the auto
    //     loop.enabled().onTrue(
    //         resetOdometry(subToC3, loop).andThen(
    //             Commands.parallel(
    //                 UmbrellaCommands.waitUntilSpunUp(umbrella, 5000, 0.1),
    //                 aimSub()
    //             ),
    //             feedShooter(),
    //             Commands.parallel(
    //                 intakeGamepieceNoStow(),
    //                 Commands.waitSeconds(0.2)
    //                     .andThen(subToC3.cmd())
    //             )
    //         ).withName("ThreePieceSubMiddleEntry")
    //     );

    //     subToC3.done().onTrueWith(
    //         yeGp(loop),
    //         autoShoot(),
    //         c3ToM3.cmd()
    //     );

    //     c3ToM3.atTime(1.5).onTrue(intakeGamepieceNoStow());
    //     c3ToM3.done().onTrueWith(
    //         yeGp(loop),
    //         m3ToS2.cmd(),
    //         stow()
    //     );


    //     m3ToS2.active().onTrue(aimStem(m3ToS2));
    //     m3ToS2.done().onTrueWith(
    //         yeGp(loop),
    //         autoShoot(),
    //         s2ToM3.cmd()
    //     );

    //     s2ToM3.active().onTrue(stow());

    //     return loop.cmd().withName("FourPieceSourceSide");
    // }

    public Command driveForward(AutoFactory factory) {
=======
    /**
     * 
     * 
     * @param factory The factory to create trajectories with
     * @return The command that represents the auto routine
     */
    public Command sixPieceFarAmpSide(ChoreoAutoFactory factory) {
        if (disabled) return disabledAuto();

        final ChoreoAutoLoop loop = factory.newLoop();

        final ChoreoAutoTrajectory ampToC1 = factory.traj(AMP.to(C1), loop);
        final ChoreoAutoTrajectory c1ToM1 = factory.traj(C1.to(M1), loop);
        final ChoreoAutoTrajectory m1ToM2 = factory.traj(M1.to(M2), loop);
        final ChoreoAutoTrajectory m2ToM3 = factory.traj(M2.to(M3), loop);
        final ChoreoAutoTrajectory m1ToS1 = factory.traj(M1.to(S1), loop);
        final ChoreoAutoTrajectory m2ToS1 = factory.traj(M2.to(S1), loop);
        final ChoreoAutoTrajectory m3ToS2 = factory.traj(M3.to(S2), loop);
        final ChoreoAutoTrajectory s1ToC2 = factory.traj(S1.to(C2), loop);
        final ChoreoAutoTrajectory s2ToC2 = factory.traj(S2.to(C2), loop);
        final ChoreoAutoTrajectory s1ToM2 = factory.traj(S1.to(M2), loop);
        final ChoreoAutoTrajectory s1ToM3 = factory.traj(S1.to(M3), loop);
        final ChoreoAutoTrajectory c2ToSUB = factory.traj(C2.to(SUB), loop);


        // entry point for the auto
        loop.enabled().onTrue(
            resetOdometry(ampToC1).andThen(
                autoShootBegining(),
                Commands.race(
                    intakeGamepieceNoStow(),
                    Commands.waitSeconds(0.2)
                        .andThen(ampToC1.cmd())
                )
            ).withName("SixPieceAmpSideEntry")
        );

        // picking up first note and shooting if we have a note
        ampToC1.done().onTrueWith(
            gamepiece(loop),
            autoShoot(),
            c1ToM1.cmd()
        );

        // picking up the second note and branching based on whether we're holding a gamepiece
        c1ToM1.atTime(0.35).onTrue(intakeGamepieceNoStow());
        c1ToM1.done().onTrueWith(
            gamepiece(loop),
            m1ToS1.cmd(),
            m1ToM2.cmd()
        );

        // the branch where we're holding a gamepiece
        m1ToS1.active().onTrue(aimStem(m1ToS1));
        m1ToS1.done().onTrueWith(
            gamepiece(loop),
            autoShoot(),
            s1ToM2.cmd()
        );

        // the branch where we're not holding a gamepiece
        m1ToM2.active().onTrue(intakeGamepieceNoStow());
        m1ToM2.done().onTrueWith(
            gamepiece(loop),
            m2ToS1.cmd(),
            m2ToM3.cmd()
        );

        // the branch where we're holding a gamepiece
        m2ToS1.active().onTrue(aimStem(m2ToS1));
        m2ToS1.done().onTrueWith(
            gamepiece(loop),
            autoShoot(),
            s1ToM3.cmd()
        );

        // the branch where we're not holding a gamepiece
        m2ToM3.active().onTrue(intakeGamepieceNoStow());
        m2ToM3.done().onTrueWith(
            gamepiece(loop),
            m3ToS2.cmd(),
            stow()
        );

        m3ToS2.active().onTrue(stow());
        m3ToS2.done().onTrueWith(
            gamepiece(loop),
            autoShoot(),
            s2ToC2.cmd()
        );

        s1ToM2.active().onTrue(intakeGamepieceNoStow());
        s1ToM2.done().onTrueWith(
            gamepiece(loop),
            m2ToS1.cmd(),
            m2ToM3.cmd()
        );

        s1ToM3.active().onTrue(intakeGamepieceNoStow());
        s1ToM3.done().onTrueWith(
            gamepiece(loop),
            m3ToS2.cmd(),
            stow()
        );

        // picking up the third note, only shooting if we have a note
        s1ToC2.active().or(s2ToC2.active()).onTrue(intakeGamepieceNoStow());
        s1ToC2.done().or(s2ToC2.done()).and(gamepiece(loop)).onTrue(
            c2ToSUB.cmd()
        );

        // shoot from the subwoofer
        c2ToSUB.active().onTrue(aimSub());
        c2ToSUB.done().onTrue(aimSub().andThen(feedShooter()).withName("AimSubThenFeed"));

        return loop.cmd().withName("SixPieceFarAmpSide");
    }

    /**
     * 
     * 
     * 
     * @param factory The factory to create trajectories with
     * @return The command that represents the auto routine
     */
    public Command fourPieceSourceSide(ChoreoAutoFactory factory) {
        if (disabled) return disabledAuto();

        final ChoreoAutoLoop loop = factory.newLoop();

        final ChoreoAutoTrajectory srcToM5 = factory.traj(SRC.to(M5), loop);
        final ChoreoAutoTrajectory m5ToM4 = factory.traj(M5.to(M4), loop);
        final ChoreoAutoTrajectory m5ToS3 = factory.traj(M5.to(S3), loop);
        final ChoreoAutoTrajectory m4ToS3 = factory.traj(M4.to(S3), loop);
        final ChoreoAutoTrajectory s3ToM4 = factory.traj(S3.to(M4), loop);
        final ChoreoAutoTrajectory s3ToM3 = factory.traj(S3.to(M3), loop);
        final ChoreoAutoTrajectory m3ToS2 = factory.traj(M3.to(S2), loop);


        // entry point for the auto
        loop.enabled().onTrue(
            resetOdometry(srcToM5).andThen(
                autoShootBegining(),
                Commands.parallel(
                    intakeGamepieceNoStow(),
                    srcToM5.cmd()
                )
            ).withName("FourPieceSourceSideEntry")
        );

        // picking up first note and shooting if we have a note
        srcToM5.done().onTrueWith(
            gamepiece(loop),
            m5ToS3.cmd(),
            m5ToM4.cmd()
        );

        m5ToS3.active().onTrue(aimStem(m5ToS3));
        m5ToS3.done().onTrueWith(
            gamepiece(loop),
            autoShoot(),
            s3ToM4.cmd()
        );

        s3ToM4.active().onTrue(intakeGamepieceNoStow());
        s3ToM4.done().onTrueWith(
            gamepiece(loop),
            m4ToS3.cmd(),
            stow()
        );

        m4ToS3.active().onTrue(aimStem(m4ToS3));
        m4ToS3.done().onTrueWith(
            gamepiece(loop),
            autoShoot(),
            s3ToM3.cmd()
        );

        s3ToM3.active().onTrue(intakeGamepieceNoStow());
        s3ToM3.done().onTrueWith(
            gamepiece(loop),
            m3ToS2.cmd(),
            stow()
        );

        m3ToS2.active().onTrue(aimStem(m3ToS2));
        m3ToS2.done().onTrueWith(
            gamepiece(loop),
            autoShoot(),
            stow()
        );

        return loop.cmd().withName("FourPieceSourceSide");
    }

    /**
     * 
     * 
     * 
     * @param factory The factory to create trajectories with
     * @return The command that represents the auto routine
     */
    public Command threePieceSubMiddle(ChoreoAutoFactory factory) {
        if (disabled) return disabledAuto();

        final ChoreoAutoLoop loop = factory.newLoop();

        final ChoreoAutoTrajectory subToC3 = factory.traj(SUB.to(C3), loop);
        final ChoreoAutoTrajectory c3ToM3 = factory.traj(C3.to(M3), loop);
        final ChoreoAutoTrajectory m3ToS2 = factory.traj(M3.to(S2), loop);
        final ChoreoAutoTrajectory s2ToM3 = factory.traj(S2.to(M3), loop);

        // entry point for the auto
        loop.enabled().onTrue(
            resetOdometry(subToC3).andThen(
                Commands.parallel(
                    UmbrellaCommands.waitUntilSpunUp(umbrella, 5000, 0.1),
                    aimSub()
                ),
                feedShooter(),
                Commands.parallel(
                    intakeGamepieceNoStow(),
                    Commands.waitSeconds(0.2)
                        .andThen(subToC3.cmd())
                )
            ).withName("ThreePieceSubMiddleEntry")
        );

        subToC3.done().onTrueWith(
            gamepiece(loop),
            autoShoot(),
            c3ToM3.cmd()
        );

        c3ToM3.atTime(1.5).onTrue(intakeGamepieceNoStow());
        c3ToM3.done().onTrueWith(
            gamepiece(loop),
            m3ToS2.cmd(),
            stow()
        );


        m3ToS2.active().onTrue(aimStem(m3ToS2));
        m3ToS2.done().onTrueWith(
            gamepiece(loop),
            autoShoot(),
            s2ToM3.cmd()
        );

        s2ToM3.active().onTrue(stow());

        return loop.cmd().withName("FourPieceSourceSide");
    }

    /**
     * 
     * 
     * 
     * @param factory The factory to create trajectories with
     * @return The command that represents the auto routine
     */
    public Command fourPieceCloseAmpSide(ChoreoAutoFactory factory) {
        if (disabled) return disabledAuto();

        final ChoreoAutoLoop loop = factory.newLoop();

        final ChoreoAutoTrajectory ampToC1 = factory.traj(AMP.to(C1), loop);
        final ChoreoAutoTrajectory c1ToC2 = factory.traj(C1.to(C2), loop);
        final ChoreoAutoTrajectory c2ToC3 = factory.traj(C2.to(C3), loop);

        // entry point for the auto
        loop.enabled().onTrue(
            resetOdometry(ampToC1).andThen(
                Commands.parallel(
                    UmbrellaCommands.waitUntilSpunUp(umbrella, 5000, 0.1),
                    aimSub()
                ),
                feedShooter(),
                Commands.parallel(
                    intakeGamepieceNoStow(),
                    Commands.waitSeconds(0.2)
                        .andThen(ampToC1.cmd())
                )
            ).withName("ThreePieceSubMiddleEntry")
        );

        ampToC1.done().onTrueWith(
            gamepiece(loop),
            autoShoot(),
            c1ToC2.cmd()
        );

        c1ToC2.active().onTrue(intakeGamepieceNoStow());
        c1ToC2.done().onTrueWith(
            gamepiece(loop),
            autoShoot(),
            c2ToC3.cmd()
        );


        c2ToC3.active().onTrue(intakeGamepieceNoStow());
        c2ToC3.done().onTrueWith(
            gamepiece(loop),
            autoShoot(),
            stow()
        );

        return loop.cmd().withName("fourPieceCloseAmp");
    }

    public Command driveForward(ChoreoAutoFactory factory) {
>>>>>>> 1b255785
        if (disabled) return disabledAuto();

        final AutoLoop loop = factory.newLoop("DriveForward");

        final AutoTrajectory traj = factory.trajectory(AMP.to(C1), loop);

        loop.enabled().onTrue(traj.cmd());

        return loop.cmd();
    }
}<|MERGE_RESOLUTION|>--- conflicted
+++ resolved
@@ -120,7 +120,6 @@
         return loop.cmd().withName("FivePieceAmpSide");
     }
 
-<<<<<<< HEAD
     // /**
     //  * 
     //  * 
@@ -375,328 +374,319 @@
     //     return loop.cmd().withName("FourPieceSourceSide");
     // }
 
-    public Command driveForward(AutoFactory factory) {
-=======
-    /**
-     * 
-     * 
-     * @param factory The factory to create trajectories with
-     * @return The command that represents the auto routine
-     */
-    public Command sixPieceFarAmpSide(ChoreoAutoFactory factory) {
-        if (disabled) return disabledAuto();
-
-        final ChoreoAutoLoop loop = factory.newLoop();
-
-        final ChoreoAutoTrajectory ampToC1 = factory.traj(AMP.to(C1), loop);
-        final ChoreoAutoTrajectory c1ToM1 = factory.traj(C1.to(M1), loop);
-        final ChoreoAutoTrajectory m1ToM2 = factory.traj(M1.to(M2), loop);
-        final ChoreoAutoTrajectory m2ToM3 = factory.traj(M2.to(M3), loop);
-        final ChoreoAutoTrajectory m1ToS1 = factory.traj(M1.to(S1), loop);
-        final ChoreoAutoTrajectory m2ToS1 = factory.traj(M2.to(S1), loop);
-        final ChoreoAutoTrajectory m3ToS2 = factory.traj(M3.to(S2), loop);
-        final ChoreoAutoTrajectory s1ToC2 = factory.traj(S1.to(C2), loop);
-        final ChoreoAutoTrajectory s2ToC2 = factory.traj(S2.to(C2), loop);
-        final ChoreoAutoTrajectory s1ToM2 = factory.traj(S1.to(M2), loop);
-        final ChoreoAutoTrajectory s1ToM3 = factory.traj(S1.to(M3), loop);
-        final ChoreoAutoTrajectory c2ToSUB = factory.traj(C2.to(SUB), loop);
-
-
-        // entry point for the auto
-        loop.enabled().onTrue(
-            resetOdometry(ampToC1).andThen(
-                autoShootBegining(),
-                Commands.race(
-                    intakeGamepieceNoStow(),
-                    Commands.waitSeconds(0.2)
-                        .andThen(ampToC1.cmd())
-                )
-            ).withName("SixPieceAmpSideEntry")
-        );
-
-        // picking up first note and shooting if we have a note
-        ampToC1.done().onTrueWith(
-            gamepiece(loop),
-            autoShoot(),
-            c1ToM1.cmd()
-        );
-
-        // picking up the second note and branching based on whether we're holding a gamepiece
-        c1ToM1.atTime(0.35).onTrue(intakeGamepieceNoStow());
-        c1ToM1.done().onTrueWith(
-            gamepiece(loop),
-            m1ToS1.cmd(),
-            m1ToM2.cmd()
-        );
-
-        // the branch where we're holding a gamepiece
-        m1ToS1.active().onTrue(aimStem(m1ToS1));
-        m1ToS1.done().onTrueWith(
-            gamepiece(loop),
-            autoShoot(),
-            s1ToM2.cmd()
-        );
-
-        // the branch where we're not holding a gamepiece
-        m1ToM2.active().onTrue(intakeGamepieceNoStow());
-        m1ToM2.done().onTrueWith(
-            gamepiece(loop),
-            m2ToS1.cmd(),
-            m2ToM3.cmd()
-        );
-
-        // the branch where we're holding a gamepiece
-        m2ToS1.active().onTrue(aimStem(m2ToS1));
-        m2ToS1.done().onTrueWith(
-            gamepiece(loop),
-            autoShoot(),
-            s1ToM3.cmd()
-        );
-
-        // the branch where we're not holding a gamepiece
-        m2ToM3.active().onTrue(intakeGamepieceNoStow());
-        m2ToM3.done().onTrueWith(
-            gamepiece(loop),
-            m3ToS2.cmd(),
-            stow()
-        );
-
-        m3ToS2.active().onTrue(stow());
-        m3ToS2.done().onTrueWith(
-            gamepiece(loop),
-            autoShoot(),
-            s2ToC2.cmd()
-        );
-
-        s1ToM2.active().onTrue(intakeGamepieceNoStow());
-        s1ToM2.done().onTrueWith(
-            gamepiece(loop),
-            m2ToS1.cmd(),
-            m2ToM3.cmd()
-        );
-
-        s1ToM3.active().onTrue(intakeGamepieceNoStow());
-        s1ToM3.done().onTrueWith(
-            gamepiece(loop),
-            m3ToS2.cmd(),
-            stow()
-        );
-
-        // picking up the third note, only shooting if we have a note
-        s1ToC2.active().or(s2ToC2.active()).onTrue(intakeGamepieceNoStow());
-        s1ToC2.done().or(s2ToC2.done()).and(gamepiece(loop)).onTrue(
-            c2ToSUB.cmd()
-        );
-
-        // shoot from the subwoofer
-        c2ToSUB.active().onTrue(aimSub());
-        c2ToSUB.done().onTrue(aimSub().andThen(feedShooter()).withName("AimSubThenFeed"));
-
-        return loop.cmd().withName("SixPieceFarAmpSide");
-    }
-
-    /**
-     * 
-     * 
-     * 
-     * @param factory The factory to create trajectories with
-     * @return The command that represents the auto routine
-     */
-    public Command fourPieceSourceSide(ChoreoAutoFactory factory) {
-        if (disabled) return disabledAuto();
-
-        final ChoreoAutoLoop loop = factory.newLoop();
-
-        final ChoreoAutoTrajectory srcToM5 = factory.traj(SRC.to(M5), loop);
-        final ChoreoAutoTrajectory m5ToM4 = factory.traj(M5.to(M4), loop);
-        final ChoreoAutoTrajectory m5ToS3 = factory.traj(M5.to(S3), loop);
-        final ChoreoAutoTrajectory m4ToS3 = factory.traj(M4.to(S3), loop);
-        final ChoreoAutoTrajectory s3ToM4 = factory.traj(S3.to(M4), loop);
-        final ChoreoAutoTrajectory s3ToM3 = factory.traj(S3.to(M3), loop);
-        final ChoreoAutoTrajectory m3ToS2 = factory.traj(M3.to(S2), loop);
-
-
-        // entry point for the auto
-        loop.enabled().onTrue(
-            resetOdometry(srcToM5).andThen(
-                autoShootBegining(),
-                Commands.parallel(
-                    intakeGamepieceNoStow(),
-                    srcToM5.cmd()
-                )
-            ).withName("FourPieceSourceSideEntry")
-        );
-
-        // picking up first note and shooting if we have a note
-        srcToM5.done().onTrueWith(
-            gamepiece(loop),
-            m5ToS3.cmd(),
-            m5ToM4.cmd()
-        );
-
-        m5ToS3.active().onTrue(aimStem(m5ToS3));
-        m5ToS3.done().onTrueWith(
-            gamepiece(loop),
-            autoShoot(),
-            s3ToM4.cmd()
-        );
-
-        s3ToM4.active().onTrue(intakeGamepieceNoStow());
-        s3ToM4.done().onTrueWith(
-            gamepiece(loop),
-            m4ToS3.cmd(),
-            stow()
-        );
-
-        m4ToS3.active().onTrue(aimStem(m4ToS3));
-        m4ToS3.done().onTrueWith(
-            gamepiece(loop),
-            autoShoot(),
-            s3ToM3.cmd()
-        );
-
-        s3ToM3.active().onTrue(intakeGamepieceNoStow());
-        s3ToM3.done().onTrueWith(
-            gamepiece(loop),
-            m3ToS2.cmd(),
-            stow()
-        );
-
-        m3ToS2.active().onTrue(aimStem(m3ToS2));
-        m3ToS2.done().onTrueWith(
-            gamepiece(loop),
-            autoShoot(),
-            stow()
-        );
-
-        return loop.cmd().withName("FourPieceSourceSide");
-    }
-
-    /**
-     * 
-     * 
-     * 
-     * @param factory The factory to create trajectories with
-     * @return The command that represents the auto routine
-     */
-    public Command threePieceSubMiddle(ChoreoAutoFactory factory) {
-        if (disabled) return disabledAuto();
-
-        final ChoreoAutoLoop loop = factory.newLoop();
-
-        final ChoreoAutoTrajectory subToC3 = factory.traj(SUB.to(C3), loop);
-        final ChoreoAutoTrajectory c3ToM3 = factory.traj(C3.to(M3), loop);
-        final ChoreoAutoTrajectory m3ToS2 = factory.traj(M3.to(S2), loop);
-        final ChoreoAutoTrajectory s2ToM3 = factory.traj(S2.to(M3), loop);
-
-        // entry point for the auto
-        loop.enabled().onTrue(
-            resetOdometry(subToC3).andThen(
-                Commands.parallel(
-                    UmbrellaCommands.waitUntilSpunUp(umbrella, 5000, 0.1),
-                    aimSub()
-                ),
-                feedShooter(),
-                Commands.parallel(
-                    intakeGamepieceNoStow(),
-                    Commands.waitSeconds(0.2)
-                        .andThen(subToC3.cmd())
-                )
-            ).withName("ThreePieceSubMiddleEntry")
-        );
-
-        subToC3.done().onTrueWith(
-            gamepiece(loop),
-            autoShoot(),
-            c3ToM3.cmd()
-        );
-
-        c3ToM3.atTime(1.5).onTrue(intakeGamepieceNoStow());
-        c3ToM3.done().onTrueWith(
-            gamepiece(loop),
-            m3ToS2.cmd(),
-            stow()
-        );
-
-
-        m3ToS2.active().onTrue(aimStem(m3ToS2));
-        m3ToS2.done().onTrueWith(
-            gamepiece(loop),
-            autoShoot(),
-            s2ToM3.cmd()
-        );
-
-        s2ToM3.active().onTrue(stow());
-
-        return loop.cmd().withName("FourPieceSourceSide");
-    }
-
-    /**
-     * 
-     * 
-     * 
-     * @param factory The factory to create trajectories with
-     * @return The command that represents the auto routine
-     */
-    public Command fourPieceCloseAmpSide(ChoreoAutoFactory factory) {
-        if (disabled) return disabledAuto();
-
-        final ChoreoAutoLoop loop = factory.newLoop();
-
-        final ChoreoAutoTrajectory ampToC1 = factory.traj(AMP.to(C1), loop);
-        final ChoreoAutoTrajectory c1ToC2 = factory.traj(C1.to(C2), loop);
-        final ChoreoAutoTrajectory c2ToC3 = factory.traj(C2.to(C3), loop);
-
-        // entry point for the auto
-        loop.enabled().onTrue(
-            resetOdometry(ampToC1).andThen(
-                Commands.parallel(
-                    UmbrellaCommands.waitUntilSpunUp(umbrella, 5000, 0.1),
-                    aimSub()
-                ),
-                feedShooter(),
-                Commands.parallel(
-                    intakeGamepieceNoStow(),
-                    Commands.waitSeconds(0.2)
-                        .andThen(ampToC1.cmd())
-                )
-            ).withName("ThreePieceSubMiddleEntry")
-        );
-
-        ampToC1.done().onTrueWith(
-            gamepiece(loop),
-            autoShoot(),
-            c1ToC2.cmd()
-        );
-
-        c1ToC2.active().onTrue(intakeGamepieceNoStow());
-        c1ToC2.done().onTrueWith(
-            gamepiece(loop),
-            autoShoot(),
-            c2ToC3.cmd()
-        );
-
-
-        c2ToC3.active().onTrue(intakeGamepieceNoStow());
-        c2ToC3.done().onTrueWith(
-            gamepiece(loop),
-            autoShoot(),
-            stow()
-        );
-
-        return loop.cmd().withName("fourPieceCloseAmp");
-    }
-
-    public Command driveForward(ChoreoAutoFactory factory) {
->>>>>>> 1b255785
-        if (disabled) return disabledAuto();
-
-        final AutoLoop loop = factory.newLoop("DriveForward");
-
-        final AutoTrajectory traj = factory.trajectory(AMP.to(C1), loop);
-
-        loop.enabled().onTrue(traj.cmd());
-
-        return loop.cmd();
-    }
+    // public Command driveForward(AutoFactory factory) {
+    //     if (disabled) return disabledAuto();
+
+    //     final AutoLoop loop = factory.newLoop("DriveForward");
+
+    //     final ChoreoAutoTrajectory ampToC1 = factory.traj(AMP.to(C1), loop);
+    //     final ChoreoAutoTrajectory c1ToM1 = factory.traj(C1.to(M1), loop);
+    //     final ChoreoAutoTrajectory m1ToM2 = factory.traj(M1.to(M2), loop);
+    //     final ChoreoAutoTrajectory m2ToM3 = factory.traj(M2.to(M3), loop);
+    //     final ChoreoAutoTrajectory m1ToS1 = factory.traj(M1.to(S1), loop);
+    //     final ChoreoAutoTrajectory m2ToS1 = factory.traj(M2.to(S1), loop);
+    //     final ChoreoAutoTrajectory m3ToS2 = factory.traj(M3.to(S2), loop);
+    //     final ChoreoAutoTrajectory s1ToC2 = factory.traj(S1.to(C2), loop);
+    //     final ChoreoAutoTrajectory s2ToC2 = factory.traj(S2.to(C2), loop);
+    //     final ChoreoAutoTrajectory s1ToM2 = factory.traj(S1.to(M2), loop);
+    //     final ChoreoAutoTrajectory s1ToM3 = factory.traj(S1.to(M3), loop);
+    //     final ChoreoAutoTrajectory c2ToSUB = factory.traj(C2.to(SUB), loop);
+
+
+    //     // entry point for the auto
+    //     loop.enabled().onTrue(
+    //         resetOdometry(ampToC1).andThen(
+    //             autoShootBegining(),
+    //             Commands.race(
+    //                 intakeGamepieceNoStow(),
+    //                 Commands.waitSeconds(0.2)
+    //                     .andThen(ampToC1.cmd())
+    //             )
+    //         ).withName("SixPieceAmpSideEntry")
+    //     );
+
+    //     // picking up first note and shooting if we have a note
+    //     ampToC1.done().onTrueWith(
+    //         gamepiece(loop),
+    //         autoShoot(),
+    //         c1ToM1.cmd()
+    //     );
+
+    //     // picking up the second note and branching based on whether we're holding a gamepiece
+    //     c1ToM1.atTime(0.35).onTrue(intakeGamepieceNoStow());
+    //     c1ToM1.done().onTrueWith(
+    //         gamepiece(loop),
+    //         m1ToS1.cmd(),
+    //         m1ToM2.cmd()
+    //     );
+
+    //     // the branch where we're holding a gamepiece
+    //     m1ToS1.active().onTrue(aimStem(m1ToS1));
+    //     m1ToS1.done().onTrueWith(
+    //         gamepiece(loop),
+    //         autoShoot(),
+    //         s1ToM2.cmd()
+    //     );
+
+    //     // the branch where we're not holding a gamepiece
+    //     m1ToM2.active().onTrue(intakeGamepieceNoStow());
+    //     m1ToM2.done().onTrueWith(
+    //         gamepiece(loop),
+    //         m2ToS1.cmd(),
+    //         m2ToM3.cmd()
+    //     );
+
+    //     // the branch where we're holding a gamepiece
+    //     m2ToS1.active().onTrue(aimStem(m2ToS1));
+    //     m2ToS1.done().onTrueWith(
+    //         gamepiece(loop),
+    //         autoShoot(),
+    //         s1ToM3.cmd()
+    //     );
+
+    //     // the branch where we're not holding a gamepiece
+    //     m2ToM3.active().onTrue(intakeGamepieceNoStow());
+    //     m2ToM3.done().onTrueWith(
+    //         gamepiece(loop),
+    //         m3ToS2.cmd(),
+    //         stow()
+    //     );
+
+    //     m3ToS2.active().onTrue(stow());
+    //     m3ToS2.done().onTrueWith(
+    //         gamepiece(loop),
+    //         autoShoot(),
+    //         s2ToC2.cmd()
+    //     );
+
+    //     s1ToM2.active().onTrue(intakeGamepieceNoStow());
+    //     s1ToM2.done().onTrueWith(
+    //         gamepiece(loop),
+    //         m2ToS1.cmd(),
+    //         m2ToM3.cmd()
+    //     );
+
+    //     s1ToM3.active().onTrue(intakeGamepieceNoStow());
+    //     s1ToM3.done().onTrueWith(
+    //         gamepiece(loop),
+    //         m3ToS2.cmd(),
+    //         stow()
+    //     );
+
+    //     // picking up the third note, only shooting if we have a note
+    //     s1ToC2.active().or(s2ToC2.active()).onTrue(intakeGamepieceNoStow());
+    //     s1ToC2.done().or(s2ToC2.done()).and(gamepiece(loop)).onTrue(
+    //         c2ToSUB.cmd()
+    //     );
+
+    //     // shoot from the subwoofer
+    //     c2ToSUB.active().onTrue(aimSub());
+    //     c2ToSUB.done().onTrue(aimSub().andThen(feedShooter()).withName("AimSubThenFeed"));
+
+    //     return loop.cmd().withName("SixPieceFarAmpSide");
+    // }
+
+    // /**
+    //  * 
+    //  * 
+    //  * 
+    //  * @param factory The factory to create trajectories with
+    //  * @return The command that represents the auto routine
+    //  */
+    // public Command fourPieceSourceSide(ChoreoAutoFactory factory) {
+    //     if (disabled) return disabledAuto();
+
+    //     final ChoreoAutoLoop loop = factory.newLoop();
+
+    //     final ChoreoAutoTrajectory srcToM5 = factory.traj(SRC.to(M5), loop);
+    //     final ChoreoAutoTrajectory m5ToM4 = factory.traj(M5.to(M4), loop);
+    //     final ChoreoAutoTrajectory m5ToS3 = factory.traj(M5.to(S3), loop);
+    //     final ChoreoAutoTrajectory m4ToS3 = factory.traj(M4.to(S3), loop);
+    //     final ChoreoAutoTrajectory s3ToM4 = factory.traj(S3.to(M4), loop);
+    //     final ChoreoAutoTrajectory s3ToM3 = factory.traj(S3.to(M3), loop);
+    //     final ChoreoAutoTrajectory m3ToS2 = factory.traj(M3.to(S2), loop);
+
+
+    //     // entry point for the auto
+    //     loop.enabled().onTrue(
+    //         resetOdometry(srcToM5).andThen(
+    //             autoShootBegining(),
+    //             Commands.parallel(
+    //                 intakeGamepieceNoStow(),
+    //                 srcToM5.cmd()
+    //             )
+    //         ).withName("FourPieceSourceSideEntry")
+    //     );
+
+    //     // picking up first note and shooting if we have a note
+    //     srcToM5.done().onTrueWith(
+    //         gamepiece(loop),
+    //         m5ToS3.cmd(),
+    //         m5ToM4.cmd()
+    //     );
+
+    //     m5ToS3.active().onTrue(aimStem(m5ToS3));
+    //     m5ToS3.done().onTrueWith(
+    //         gamepiece(loop),
+    //         autoShoot(),
+    //         s3ToM4.cmd()
+    //     );
+
+    //     s3ToM4.active().onTrue(intakeGamepieceNoStow());
+    //     s3ToM4.done().onTrueWith(
+    //         gamepiece(loop),
+    //         m4ToS3.cmd(),
+    //         stow()
+    //     );
+
+    //     m4ToS3.active().onTrue(aimStem(m4ToS3));
+    //     m4ToS3.done().onTrueWith(
+    //         gamepiece(loop),
+    //         autoShoot(),
+    //         s3ToM3.cmd()
+    //     );
+
+    //     s3ToM3.active().onTrue(intakeGamepieceNoStow());
+    //     s3ToM3.done().onTrueWith(
+    //         gamepiece(loop),
+    //         m3ToS2.cmd(),
+    //         stow()
+    //     );
+
+    //     m3ToS2.active().onTrue(aimStem(m3ToS2));
+    //     m3ToS2.done().onTrueWith(
+    //         gamepiece(loop),
+    //         autoShoot(),
+    //         stow()
+    //     );
+
+    //     return loop.cmd().withName("FourPieceSourceSide");
+    // }
+
+    // /**
+    //  * 
+    //  * 
+    //  * 
+    //  * @param factory The factory to create trajectories with
+    //  * @return The command that represents the auto routine
+    //  */
+    // public Command threePieceSubMiddle(ChoreoAutoFactory factory) {
+    //     if (disabled) return disabledAuto();
+
+    //     final ChoreoAutoLoop loop = factory.newLoop();
+
+    //     final ChoreoAutoTrajectory subToC3 = factory.traj(SUB.to(C3), loop);
+    //     final ChoreoAutoTrajectory c3ToM3 = factory.traj(C3.to(M3), loop);
+    //     final ChoreoAutoTrajectory m3ToS2 = factory.traj(M3.to(S2), loop);
+    //     final ChoreoAutoTrajectory s2ToM3 = factory.traj(S2.to(M3), loop);
+
+    //     // entry point for the auto
+    //     loop.enabled().onTrue(
+    //         resetOdometry(subToC3).andThen(
+    //             Commands.parallel(
+    //                 UmbrellaCommands.waitUntilSpunUp(umbrella, 5000, 0.1),
+    //                 aimSub()
+    //             ),
+    //             feedShooter(),
+    //             Commands.parallel(
+    //                 intakeGamepieceNoStow(),
+    //                 Commands.waitSeconds(0.2)
+    //                     .andThen(subToC3.cmd())
+    //             )
+    //         ).withName("ThreePieceSubMiddleEntry")
+    //     );
+
+    //     subToC3.done().onTrueWith(
+    //         gamepiece(loop),
+    //         autoShoot(),
+    //         c3ToM3.cmd()
+    //     );
+
+    //     c3ToM3.atTime(1.5).onTrue(intakeGamepieceNoStow());
+    //     c3ToM3.done().onTrueWith(
+    //         gamepiece(loop),
+    //         m3ToS2.cmd(),
+    //         stow()
+    //     );
+
+
+    //     m3ToS2.active().onTrue(aimStem(m3ToS2));
+    //     m3ToS2.done().onTrueWith(
+    //         gamepiece(loop),
+    //         autoShoot(),
+    //         s2ToM3.cmd()
+    //     );
+
+    //     s2ToM3.active().onTrue(stow());
+
+    //     return loop.cmd().withName("FourPieceSourceSide");
+    // }
+
+    // /**
+    //  * 
+    //  * 
+    //  * 
+    //  * @param factory The factory to create trajectories with
+    //  * @return The command that represents the auto routine
+    //  */
+    // public Command fourPieceCloseAmpSide(ChoreoAutoFactory factory) {
+    //     if (disabled) return disabledAuto();
+
+    //     final ChoreoAutoLoop loop = factory.newLoop();
+
+    //     final ChoreoAutoTrajectory ampToC1 = factory.traj(AMP.to(C1), loop);
+    //     final ChoreoAutoTrajectory c1ToC2 = factory.traj(C1.to(C2), loop);
+    //     final ChoreoAutoTrajectory c2ToC3 = factory.traj(C2.to(C3), loop);
+
+    //     // entry point for the auto
+    //     loop.enabled().onTrue(
+    //         resetOdometry(ampToC1).andThen(
+    //             Commands.parallel(
+    //                 UmbrellaCommands.waitUntilSpunUp(umbrella, 5000, 0.1),
+    //                 aimSub()
+    //             ),
+    //             feedShooter(),
+    //             Commands.parallel(
+    //                 intakeGamepieceNoStow(),
+    //                 Commands.waitSeconds(0.2)
+    //                     .andThen(ampToC1.cmd())
+    //             )
+    //         ).withName("ThreePieceSubMiddleEntry")
+    //     );
+
+    //     ampToC1.done().onTrueWith(
+    //         gamepiece(loop),
+    //         autoShoot(),
+    //         c1ToC2.cmd()
+    //     );
+
+    //     c1ToC2.active().onTrue(intakeGamepieceNoStow());
+    //     c1ToC2.done().onTrueWith(
+    //         gamepiece(loop),
+    //         autoShoot(),
+    //         c2ToC3.cmd()
+    //     );
+
+
+    //     c2ToC3.active().onTrue(intakeGamepieceNoStow());
+    //     c2ToC3.done().onTrueWith(
+    //         gamepiece(loop),
+    //         autoShoot(),
+    //         stow()
+    //     );
+
+    //     return loop.cmd().withName("fourPieceCloseAmp");
+    // }
+
+    // public Command driveForward(ChoreoAutoFactory factory) {
+    //     if (disabled) return disabledAuto();
+
+    //     final ChoreoAutoLoop loop = factory.newLoop();
+
+    //     final ChoreoAutoTrajectory traj = factory.traj(AMP.to(C1), loop);
+
+    //     loop.enabled().onTrue(traj.cmd());
+
+    //     return loop.cmd();
+    // }
 }