package com.igknighters.commands.autos;

import com.igknighters.SubsystemResources.AllSubsystems;
import com.igknighters.commands.HigherOrderCommands;
import com.igknighters.commands.autos.SpecializedNamedCommands.SpecializedNamedCommand;
import com.igknighters.commands.stem.StemCommands;
import com.igknighters.commands.stem.StemCommands.AimStrategy;
import com.igknighters.commands.swerve.teleop.AutoSwerveTargetSpeaker;
import com.igknighters.commands.umbrella.UmbrellaCommands;
import com.igknighters.constants.ConstValues.kControls;
import com.igknighters.subsystems.stem.Stem;
import com.igknighters.subsystems.stem.StemPosition;
import com.igknighters.subsystems.swerve.Swerve;
import com.igknighters.subsystems.umbrella.Umbrella;
import com.pathplanner.lib.auto.NamedCommands;
import edu.wpi.first.wpilibj2.command.Commands;

public class AutosCmdRegister {
    public static void registerCommands(AllSubsystems allSubsystems) {
        if (!allSubsystems.hasAllSubsystems()) {
            return;
        }

        Umbrella umbrella = allSubsystems.umbrella.get();
        Stem stem = allSubsystems.stem.get();
        Swerve swerve = allSubsystems.swerve.get();

        SpecializedNamedCommands.registerCommand(
                "Intake",
                SpecializedNamedCommand.fromLambda(
                        (Object timeout) -> {
                            return HigherOrderCommands
                                    .intakeGamepiece(stem, umbrella)
                                    .withTimeout((Double) timeout);
                        },
                        Double.class))
                .withDefault(9999.0);

        NamedCommands.registerCommand(
                "Stow",
                StemCommands.holdAt(stem, StemPosition.STOW));

        SpecializedNamedCommands.registerCommand(
                "Spinup",
                SpecializedNamedCommand.fromLambda(
                        (Object rpm) -> {
                            return UmbrellaCommands
                                    .spinupShooter(umbrella, (Double) rpm);
                        },
                        Double.class))
                .withDefault(kControls.SHOOTER_RPM);

        NamedCommands.registerCommand(
                "Aim",
                StemCommands.aimAtSpeaker(stem));

        NamedCommands.registerCommand(
<<<<<<< HEAD
                "Shoot",
                Commands.parallel(
                        new AutoSwerveTargetSpeaker(swerve),
                        StemCommands.aimAtSpeaker(stem),
                        UmbrellaCommands.waitUntilSpunUp(umbrella, kControls.SHOOTER_RPM, 1.2)).andThen(
                                UmbrellaCommands.shoot(umbrella)));
=======
            "AutoShoot",
            Commands.parallel(
                new AutoSwerveTargetSpeaker(swerve),
                StemCommands.aimAt(stem, AimStrategy.SIMPLE_V2),
                UmbrellaCommands.waitUntilSpunUp(umbrella, kControls.SHOOTER_RPM, 1.2)
            ).andThen(
                UmbrellaCommands.shoot(umbrella)
            )
        );

        NamedCommands.registerCommand(
            "FeedShooter",
            UmbrellaCommands.shoot(umbrella)
        );
>>>>>>> 43e0d87d
    }
}<|MERGE_RESOLUTION|>--- conflicted
+++ resolved
@@ -55,18 +55,10 @@
                 StemCommands.aimAtSpeaker(stem));
 
         NamedCommands.registerCommand(
-<<<<<<< HEAD
-                "Shoot",
-                Commands.parallel(
-                        new AutoSwerveTargetSpeaker(swerve),
-                        StemCommands.aimAtSpeaker(stem),
-                        UmbrellaCommands.waitUntilSpunUp(umbrella, kControls.SHOOTER_RPM, 1.2)).andThen(
-                                UmbrellaCommands.shoot(umbrella)));
-=======
             "AutoShoot",
             Commands.parallel(
                 new AutoSwerveTargetSpeaker(swerve),
-                StemCommands.aimAt(stem, AimStrategy.SIMPLE_V2),
+                StemCommands.aimAtSpeaker(stem),
                 UmbrellaCommands.waitUntilSpunUp(umbrella, kControls.SHOOTER_RPM, 1.2)
             ).andThen(
                 UmbrellaCommands.shoot(umbrella)
@@ -77,6 +69,5 @@
             "FeedShooter",
             UmbrellaCommands.shoot(umbrella)
         );
->>>>>>> 43e0d87d
     }
 }