package com.igknighters.commands.stem;

import java.util.function.DoubleSupplier;
import java.util.function.Supplier;

import javax.swing.plaf.basic.BasicBorders.FieldBorder;

import com.igknighters.GlobalState;
import com.igknighters.constants.FieldConstants;
import com.igknighters.constants.ConstValues.kControls;
import com.igknighters.constants.ConstValues.kUmbrella;
import com.igknighters.constants.ConstValues.kStem.kTelescope;
import com.igknighters.constants.ConstValues.kStem.kWrist;
import com.igknighters.subsystems.stem.Stem;
import com.igknighters.subsystems.stem.StemPosition;
import com.igknighters.subsystems.stem.StemSolvers;
import com.igknighters.util.geom.AllianceFlip;

import edu.wpi.first.math.MathUtil;
import edu.wpi.first.math.geometry.Pose2d;
import edu.wpi.first.math.geometry.Translation2d;
import edu.wpi.first.math.kinematics.ChassisSpeeds;
import edu.wpi.first.math.util.Units;
import edu.wpi.first.wpilibj.RobotController;
import edu.wpi.first.wpilibj.smartdashboard.SmartDashboard;
import edu.wpi.first.wpilibj2.command.Command;

public class StemCommands {

    /**
     * A command class to assist in storing the done state of the stem movement
     * to be used in the finished check.
     */
    private static class MoveToCommand extends Command {
        private boolean isDone = false;
        private final StemPosition pose;
        private final Stem stem;
        private final double tolerance;

        private MoveToCommand(Stem stem, StemPosition pose, double tolerance) {
            addRequirements(stem);
            this.stem = stem;
            this.pose = pose;
            this.tolerance = tolerance;
        }

        @Override
        public void initialize() {
            isDone = false;
        }

        @Override
        public void execute() {
            isDone = stem.setStemPosition(pose, tolerance);
        }

        @Override
        public boolean isFinished() {
            return isDone;
        }
    }

    /**
     * Allows for limited manual control of the pivot and telescope.
     */
    private static class LimitedManualControlCommand extends Command {
        private final double minPivotRads = Math.toRadians(10.0);
        private final double maxPivotRads = Math.toRadians(94.0);
        private final double minTelescopeMeters = kTelescope.MIN_METERS;
        private final double maxTelescopeMeters = kTelescope.MAX_METERS;
        
        private Stem stem;
        private DoubleSupplier leftStickYSup, rightStickYSup;
        private double deadband;

        private LimitedManualControlCommand(
            Stem stem, 
            DoubleSupplier leftStickYSup, 
            DoubleSupplier rightStickYSup,
            double deadband) {

            addRequirements(stem);
            this.stem = stem;
            this.leftStickYSup = leftStickYSup;
            this.rightStickYSup = rightStickYSup;
            this.deadband = deadband;
        }

        @Override
        public void initialize() {
            GlobalState.setClimbing(true);
        }

        @Override
        public void execute() {
            double leftY = MathUtil.applyDeadband(leftStickYSup.getAsDouble(), deadband);
            double rightY = MathUtil.applyDeadband(rightStickYSup.getAsDouble(), deadband);

            if (MathUtil.clamp(
                stem.getStemPosition().getPivotRads(), 
                minPivotRads, 
                maxPivotRads) != stem.getStemPosition().getPivotRads()) 
                    leftY = 0.0;
            if (MathUtil.clamp(
                stem.getStemPosition().getTelescopeMeters(), 
                minTelescopeMeters, 
                maxTelescopeMeters) != stem.getStemPosition().getTelescopeMeters())
                    rightY = 0.0;

            stem.setStemVolts(
                leftY * RobotController.getBatteryVoltage(), 
                0.0, 
                rightY * RobotController.getBatteryVoltage());
        }

        @Override
        public boolean isFinished() {
            return false;
        }

        @Override
        public void end(boolean interupted) {
            stem.stopMechanisms();
            GlobalState.setClimbing(false);
        }
    } 

    public enum AimStrategy {
        STATIONARY_WRIST,
        STATIONARY_PIVOT,
        MAX_HEIGHT,
        LOWEST_HEIGHT
    }

    /**
     * A command class that continually calculates the wrist radians needed to aim at the speaker
     */
    private static class AimAtSpeakerCommand extends Command {
        private Stem stem;
        private AimStrategy aimStrategy;

        private boolean hasFinished = false, canFinish = false;

        private AimAtSpeakerCommand(Stem stem, AimStrategy aimStrategy, boolean canFinish) {
            addRequirements(stem);
            this.stem = stem;
            this.aimStrategy = aimStrategy;
            this.canFinish = canFinish;
        }

        private StemPosition stationaryWristSolve(double distance) {
            double pivotRads = StemSolvers.linearSolvePivotTheta(
                    kTelescope.MIN_METERS,
                    kControls.STATIONARY_WRIST_ANGLE,
                    distance,
                    FieldConstants.SPEAKER.getZ());

            return StemPosition.fromRadians(
                    pivotRads,
                    kControls.STATIONARY_WRIST_ANGLE,
                    kTelescope.MIN_METERS);
        }

        private StemPosition stationaryPivotSolve(double distance) {
            double wristRads = StemSolvers.linearSolveWristTheta(
                    kTelescope.MIN_METERS,
                    kControls.STATIONARY_AIM_AT_PIVOT_RADIANS,
                    distance,
                    FieldConstants.SPEAKER.getZ());

            return StemPosition.fromRadians(
                    kControls.STATIONARY_AIM_AT_PIVOT_RADIANS,
                    MathUtil.clamp(wristRads + kControls.STATIONARY_AIM_AT_PIVOT_RADIANS, kWrist.MIN_ANGLE,
                            kWrist.MAX_ANGLE),
                    kTelescope.MIN_METERS);
        }

<<<<<<< HEAD
        private StemPosition maxHeightSolve(double distance) {
=======
        private StemPosition stationaryPivotSolveGravity(double distance) {
            double wristRads = StemSolvers.gravitySolveWristTheta(
                    kTelescope.MIN_METERS,
                    kControls.STATIONARY_AIM_AT_PIVOT_RADIANS,
                    distance,
                    FieldConstants.SPEAKER.getZ(),
                    kUmbrella.NOTE_VELO);

            return StemPosition.fromRadians(
                    kControls.STATIONARY_AIM_AT_PIVOT_RADIANS,
                    MathUtil.clamp(wristRads + kControls.STATIONARY_AIM_AT_PIVOT_RADIANS, kWrist.MIN_ANGLE,
                            kWrist.MAX_ANGLE),
                    kTelescope.MIN_METERS);
        }

        private StemPosition stationaryPivotSolve(double distance) {
>>>>>>> 1b4a4b81
            double wristRads = StemSolvers.linearSolveWristTheta(
                    kControls.MAX_HEIGHT_AIM_AT_TELESCOPE_METERS,
                    kControls.MAX_HEIGHT_AIM_AT_PIVOT_RADIANS,
                    distance,
                    FieldConstants.SPEAKER.getZ());

            return StemPosition.fromRadians(
                    kControls.MAX_HEIGHT_AIM_AT_PIVOT_RADIANS,
                    wristRads,
                    kControls.MAX_HEIGHT_AIM_AT_TELESCOPE_METERS);
        }

        private StemPosition movingBothSolve(double distance) {
            final double max = 45.0;
            final double min = 20.0;

            double t = MathUtil.clamp((distance - 2.5), 0.0, 6.0) / 6.0;
            double pivotRads = ((max - min) * t) + min;

            double wristRads = StemSolvers.linearSolveWristTheta(
                    kTelescope.MIN_METERS,
                    pivotRads,
                    distance,
                    FieldConstants.SPEAKER.getZ());

            return StemPosition.fromRadians(
                    pivotRads,
                    MathUtil.clamp(wristRads + pivotRads, kWrist.MIN_ANGLE,
                            kWrist.MAX_ANGLE),
                    kTelescope.MIN_METERS);
        }

        @Override
        public void execute() {
            Translation2d speaker = FieldConstants.SPEAKER.toTranslation2d();
            Translation2d targetTranslation = AllianceFlip.isBlue() ? speaker : AllianceFlip.flipTranslation(speaker);

            ChassisSpeeds currentChassisSpeed = GlobalState.getFieldRelativeVelocity();

            Pose2d currentPose = GlobalState.getLocalizedPose();

            double targetDistance = currentPose.getTranslation().getDistance(targetTranslation);

            Translation2d adjustedTarget = new Translation2d(
                    targetTranslation.getX()
                            - (currentChassisSpeed.vxMetersPerSecond * (targetDistance / kUmbrella.NOTE_VELO)),
                    targetTranslation.getY()
                            - (currentChassisSpeed.vyMetersPerSecond * (targetDistance / kUmbrella.NOTE_VELO)));

            double distance = currentPose.getTranslation().getDistance(adjustedTarget);

            if (aimStrategy.equals(AimStrategy.STATIONARY_WRIST)) {
                hasFinished = stem.setStemPosition(stationaryWristSolve(distance));
            } else if (aimStrategy.equals(AimStrategy.STATIONARY_PIVOT)) {
                var pose = stationaryPivotSolve(distance);
<<<<<<< HEAD
                SmartDashboard.putNumber("Aim/Current", Units.radiansToDegrees(pose.getWristRads()));
                SmartDashboard.putNumber("Aim/Fixed",
                        Units.radiansToDegrees(stationaryPivotSolve(distance).getWristRads()));
=======
                SmartDashboard.putNumber("Aim/Linear", Units.radiansToDegrees(pose.getWristRads()));
                SmartDashboard.putNumber("Aim/Gravity", Units.radiansToDegrees(stationaryPivotSolveGravity(distance).getWristRads()));
>>>>>>> 1b4a4b81
                hasFinished = stem.setStemPosition(pose);
            } else if (aimStrategy.equals(AimStrategy.MAX_HEIGHT)) {
                hasFinished = stem.setStemPosition(maxHeightSolve(distance));
            } else if (aimStrategy.equals(AimStrategy.LOWEST_HEIGHT)) {
                hasFinished = stem.setStemPosition(movingBothSolve(distance));
            }
        }

        @Override
        public boolean isFinished() {
            return hasFinished && canFinish;
        }
    }

    /**
     * Will move the stem to a position and finish when it has reached
     * the desired position.
     * 
     * @param stem The stem subsystem
     * @param pose The desired pose
     * @return A command to be scheduled
     */
    public static Command moveTo(Stem stem, StemPosition pose) {
        return new MoveToCommand(stem, pose, 1.0)
                .withName("Move Stem(" + pose + ")");
    }

    /**
     * Will move the stem to a position and finish when it has reached
     * the desired position.
     * 
     * @param stem          The stem subsystem
     * @param pose          The desired pose
     * @param toleranceMult A value to multiply the accepted positional tolerance by
     * @return A command to be scheduled
     */
    public static Command moveTo(Stem stem, StemPosition pose, double toleranceMult) {
        return new MoveToCommand(stem, pose, toleranceMult)
                .withName("Move Stem(" + pose + ")");
    }

    /**
     * Will move the stem to a position but never finishes and has to be interupted.
     * 
     * @param stem The stem subsystem
     * @param pose The desired pose
     * @return A command to be scheduled
     */
    public static Command holdAt(Stem stem, StemPosition pose) {
        return stem.run(() -> stem.setStemPosition(pose, 0.0))
                .withName("Hold Stem(" + pose + ")");
    }

    /**
     * Aims the pivot or wrist or both depending on the aim strategy.
     * 
     * @param stem      The stem subsystem
     * @param canFinish Whether the command can finish
     * @return A command to be scheduled
     */
    public static Command aimAtSpeaker(Stem stem, boolean canFinish) {
        return new AimAtSpeakerCommand(stem, kControls.DEFAULT_AIM_STRATEGY, canFinish)
                .withName("Aim At SPEAKER");
    }

    /**
     * Aims the pivot or wrist or both depending on the default aim
     * strategy in constants.
     * 
     * @param stem        The stem subsystem
     * @param aimStrategy The aiming strategy to use when targeting the speaker
     * @return A command to be scheduled
     */
    public static Command aimAtSpeaker(Stem stem, AimStrategy aimStrategy, boolean canFinish) {
        return new AimAtSpeakerCommand(stem, aimStrategy, canFinish)
                .withName("Aim At SPEAKER");
    }

    /**
     * Allows manual control of the output of each individual component of the stem.
     * 
     * @param stem                The stem subsystem
     * @param pivotPercentOut     A supplier for the pivot motor output
     * @param telescopePercentOut A supplier for the telescope motor output
     * @param wristPercentOut     A supplier for the wrist motor output
     * @return A command to be scheduled
     */
    public static Command testStem(
            Stem stem, DoubleSupplier pivotPercentOut,
            DoubleSupplier telescopePercentOut, DoubleSupplier wristPercentOut) {
        return stem.run(() -> {
            stem.setStemVolts(
                    pivotPercentOut.getAsDouble() * 12.0,
                    wristPercentOut.getAsDouble() * 12.0,
                    telescopePercentOut.getAsDouble() * 12.0);
        }).withName("Test Stem");
    }

    /**
     * 
     * Allows for limited manual control of the pivot and telescope on the stem.
     * 
     * @param stem              The stem subsystem.
     * @param leftStickYSup     A supplier for the pivot motor output
     * @param rightStickYSup    A supplier for the telescope motor output
     * @param deadband          A deadband to apply to the motor outputs
     * @return                  A command to be scheduled
     */
    public static Command LimitedManualControl(Stem stem, DoubleSupplier leftStickYSup, DoubleSupplier rightStickYSup, double deadband) {
        return new LimitedManualControlCommand(
            stem, 
            leftStickYSup, 
            rightStickYSup, 
            deadband).withName("LimitedManualControl");
    }
}<|MERGE_RESOLUTION|>--- conflicted
+++ resolved
@@ -1,9 +1,6 @@
 package com.igknighters.commands.stem;
 
 import java.util.function.DoubleSupplier;
-import java.util.function.Supplier;
-
-import javax.swing.plaf.basic.BasicBorders.FieldBorder;
 
 import com.igknighters.GlobalState;
 import com.igknighters.constants.FieldConstants;
@@ -161,6 +158,21 @@
                     kTelescope.MIN_METERS);
         }
 
+        private StemPosition stationaryPivotSolveGravity(double distance) {
+            double wristRads = StemSolvers.gravitySolveWristTheta(
+                    kTelescope.MIN_METERS,
+                    kControls.STATIONARY_AIM_AT_PIVOT_RADIANS,
+                    distance,
+                    FieldConstants.SPEAKER.getZ(),
+                    kUmbrella.NOTE_VELO);
+
+            return StemPosition.fromRadians(
+                    kControls.STATIONARY_AIM_AT_PIVOT_RADIANS,
+                    MathUtil.clamp(wristRads + kControls.STATIONARY_AIM_AT_PIVOT_RADIANS, kWrist.MIN_ANGLE,
+                            kWrist.MAX_ANGLE),
+                    kTelescope.MIN_METERS);
+        }
+
         private StemPosition stationaryPivotSolve(double distance) {
             double wristRads = StemSolvers.linearSolveWristTheta(
                     kTelescope.MIN_METERS,
@@ -175,26 +187,7 @@
                     kTelescope.MIN_METERS);
         }
 
-<<<<<<< HEAD
         private StemPosition maxHeightSolve(double distance) {
-=======
-        private StemPosition stationaryPivotSolveGravity(double distance) {
-            double wristRads = StemSolvers.gravitySolveWristTheta(
-                    kTelescope.MIN_METERS,
-                    kControls.STATIONARY_AIM_AT_PIVOT_RADIANS,
-                    distance,
-                    FieldConstants.SPEAKER.getZ(),
-                    kUmbrella.NOTE_VELO);
-
-            return StemPosition.fromRadians(
-                    kControls.STATIONARY_AIM_AT_PIVOT_RADIANS,
-                    MathUtil.clamp(wristRads + kControls.STATIONARY_AIM_AT_PIVOT_RADIANS, kWrist.MIN_ANGLE,
-                            kWrist.MAX_ANGLE),
-                    kTelescope.MIN_METERS);
-        }
-
-        private StemPosition stationaryPivotSolve(double distance) {
->>>>>>> 1b4a4b81
             double wristRads = StemSolvers.linearSolveWristTheta(
                     kControls.MAX_HEIGHT_AIM_AT_TELESCOPE_METERS,
                     kControls.MAX_HEIGHT_AIM_AT_PIVOT_RADIANS,
@@ -250,14 +243,8 @@
                 hasFinished = stem.setStemPosition(stationaryWristSolve(distance));
             } else if (aimStrategy.equals(AimStrategy.STATIONARY_PIVOT)) {
                 var pose = stationaryPivotSolve(distance);
-<<<<<<< HEAD
-                SmartDashboard.putNumber("Aim/Current", Units.radiansToDegrees(pose.getWristRads()));
-                SmartDashboard.putNumber("Aim/Fixed",
-                        Units.radiansToDegrees(stationaryPivotSolve(distance).getWristRads()));
-=======
                 SmartDashboard.putNumber("Aim/Linear", Units.radiansToDegrees(pose.getWristRads()));
                 SmartDashboard.putNumber("Aim/Gravity", Units.radiansToDegrees(stationaryPivotSolveGravity(distance).getWristRads()));
->>>>>>> 1b4a4b81
                 hasFinished = stem.setStemPosition(pose);
             } else if (aimStrategy.equals(AimStrategy.MAX_HEIGHT)) {
                 hasFinished = stem.setStemPosition(maxHeightSolve(distance));
