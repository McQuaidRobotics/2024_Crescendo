package com.igknighters;

import com.ctre.phoenix.led.Animation;
import com.ctre.phoenix.led.CANdle;
import com.ctre.phoenix.led.CANdleConfiguration;
import com.ctre.phoenix.led.ColorFlowAnimation;
import com.ctre.phoenix.led.FireAnimation;
import com.ctre.phoenix.led.LarsonAnimation;
import com.ctre.phoenix.led.RainbowAnimation;
import com.ctre.phoenix.led.RgbFadeAnimation;
import com.ctre.phoenix.led.SingleFadeAnimation;
import com.ctre.phoenix.led.StrobeAnimation;
import com.ctre.phoenix.led.TwinkleOffAnimation;
import com.ctre.phoenix.led.CANdle.LEDStripType;
import com.ctre.phoenix.led.ColorFlowAnimation.Direction;

import edu.wpi.first.networktables.NetworkTableInstance;
import edu.wpi.first.wpilibj.DriverStation;
import edu.wpi.first.wpilibj.Timer;
import edu.wpi.first.wpilibj.XboxController;
import edu.wpi.first.wpilibj.smartdashboard.SmartDashboard;
import edu.wpi.first.wpilibj2.command.InstantCommand;
import edu.wpi.first.wpilibj2.command.button.Trigger;

public class LED {

    private static LED instance;

    public static LED getInstance() {
        if (instance == null) {
            instance = new LED();
        }
        return instance;
    }

    private static Animation animDisabled = new ColorFlowAnimation(0, 0, 255, 0, 0.1, 8, Direction.Forward);
    private static Animation animTeleOp = new FireAnimation(1.0, 0.1, 4, 0.1, 0.1);
    private static Animation animAuto = new RainbowAnimation(1.0, 0.2, 8);
    private static Animation animTest = new RgbFadeAnimation(1.0, 0.2, 8);
    private static Animation anim20sLeft = new SingleFadeAnimation(255, 255, 255);
    private static Animation animShooting = new ColorFlowAnimation(255, 107, 0, 0, 0.1, 4, Direction.Forward, 4); // McQ gold for now
    private static Animation animBooting = new StrobeAnimation(255, 0, 255, 0, 0.1, 8);
    private static Animation animNone = null;
    
    public enum LedAnimations {
        DISABLED(animDisabled),
        TELEOP(animTeleOp),
        AUTO(animAuto),
        TEST(animTest),
        _20S_LEFT(anim20sLeft),
        SHOOTING(animShooting),
        BOOTING(animBooting),
        DEFAULT(animNone);

        private final Animation anim;

        public Animation getAnim(){
            return anim;
        }
        
        private LedAnimations(Animation anim) {
            this.anim=anim;
        }
    }
    


    private Timer timer;
<<<<<<< HEAD
    private Double duration;
    private LedAnimations animation;
    private LedAnimations animation2;
    private LedAnimations lastPattern;
    private CANdle candle;
    private CANdleConfiguration config;
    private XboxController controller = new XboxController(0);
=======
    private double duration;
    private LedPatterns pattern;
    private LedPatterns lastPattern;
>>>>>>> f2294373

    public LED() {
        this.timer = new Timer();
        this.animation = LedAnimations.DISABLED;
        this.animation2 = LedAnimations.DEFAULT;
        this.lastPattern = LedAnimations.DISABLED;
        this.duration = 0.0;
        candle = new CANdle(51);
        config = new CANdleConfiguration();
        config.v5Enabled = true;
        config.stripType = LEDStripType.RGB;
        config.brightnessScalar = 0.1;
        config.disableWhenLOS = true;
        candle.configAllSettings(config);
        sendAnimation(animation);

        
        sendAnimation(LedAnimations.BOOTING);

        new Trigger(DriverStation::isFMSAttached)
                .and(() -> Math.abs(DriverStation.getMatchTime() - 30.0) < 0.2)
                .onTrue(new InstantCommand(() -> this.setLed(LedAnimations._20S_LEFT, 2)));

    }

    
    private void sendAnimation(LedAnimations anim) {
        candle.animate(anim.getAnim());
    }
    
    private void sendMultiAnimation(LedAnimations anim1, LedAnimations anim2){
        candle.animate(anim1.getAnim(), 0);
        candle.animate(anim2.getAnim(), 1);
    }

    public void setLed(LedAnimations anim, double seconds) {
        this.timer.restart();
        this.animation = anim;
        this.duration = seconds;
    }


    public void setLed(LedAnimations anim) {
        setLed(anim, Double.POSITIVE_INFINITY);
    }

    public void setDefault() {
        this.duration = 0.0;
        if (DriverStation.isDisabled()) {
            this.animation = LedAnimations.DISABLED;
        } else if (DriverStation.isAutonomous()) {
            this.animation = LedAnimations.AUTO;
        } else {
            this.animation = LedAnimations.TELEOP;
        }

    }

    public void shooting(LedAnimations anim) {
        if (timer.hasElapsed(duration)){
            this.animation2=LedAnimations.DEFAULT;
        }
        else{
            this.animation2 = LedAnimations.SHOOTING;
            sendMultiAnimation(anim, animation2);
        }
    }

    public void run() {
        if (timer.hasElapsed(duration)) {
            setDefault();
            animation2 = LedAnimations.DEFAULT;
        }
        if (animation != lastPattern || duration == 0) {
            sendMultiAnimation(animation, animation2);
            lastPattern = animation;
        }
        if (controller.getAButton()){
            this.timer.restart();
            duration = 2.5;
            shooting(animation);
        }

    }
    

}<|MERGE_RESOLUTION|>--- conflicted
+++ resolved
@@ -1,4 +1,8 @@
 package com.igknighters;
+
+import java.util.HashMap;
+
+import javax.naming.ldap.HasControls;
 
 import com.ctre.phoenix.led.Animation;
 import com.ctre.phoenix.led.CANdle;
@@ -10,15 +14,12 @@
 import com.ctre.phoenix.led.RgbFadeAnimation;
 import com.ctre.phoenix.led.SingleFadeAnimation;
 import com.ctre.phoenix.led.StrobeAnimation;
-import com.ctre.phoenix.led.TwinkleOffAnimation;
 import com.ctre.phoenix.led.CANdle.LEDStripType;
 import com.ctre.phoenix.led.ColorFlowAnimation.Direction;
 
-import edu.wpi.first.networktables.NetworkTableInstance;
 import edu.wpi.first.wpilibj.DriverStation;
 import edu.wpi.first.wpilibj.Timer;
 import edu.wpi.first.wpilibj.XboxController;
-import edu.wpi.first.wpilibj.smartdashboard.SmartDashboard;
 import edu.wpi.first.wpilibj2.command.InstantCommand;
 import edu.wpi.first.wpilibj2.command.button.Trigger;
 
@@ -33,58 +34,73 @@
         return instance;
     }
 
-    private static Animation animDisabled = new ColorFlowAnimation(0, 0, 255, 0, 0.1, 8, Direction.Forward);
-    private static Animation animTeleOp = new FireAnimation(1.0, 0.1, 4, 0.1, 0.1);
-    private static Animation animAuto = new RainbowAnimation(1.0, 0.2, 8);
-    private static Animation animTest = new RgbFadeAnimation(1.0, 0.2, 8);
+    private final static int NUMLEDS = 8;
+    private static int numPatterns = 1;
+    private static Animation animDisabled = new ColorFlowAnimation(0, 0, 255, 0, 0.1, NUMLEDS/numPatterns, Direction.Forward);
+    private static Animation animTeleOp = new ColorFlowAnimation(0, 255, 0, 0, 0.1, NUMLEDS/numPatterns, Direction.Forward);
+    private static Animation animAuto = new RainbowAnimation(1.0, 0.2, NUMLEDS/numPatterns);
+    private static Animation animTest = new ColorFlowAnimation(255, 0, 255, 0, 0.1, NUMLEDS/numPatterns, Direction.Forward);
     private static Animation anim20sLeft = new SingleFadeAnimation(255, 255, 255);
-    private static Animation animShooting = new ColorFlowAnimation(255, 107, 0, 0, 0.1, 4, Direction.Forward, 4); // McQ gold for now
-    private static Animation animBooting = new StrobeAnimation(255, 0, 255, 0, 0.1, 8);
+    private static Animation animShooting = new ColorFlowAnimation(255, 107, 0, 0, 0.1, NUMLEDS/numPatterns, Direction.Forward, 4); // McQ gold for now
+    private static Animation animBooting = new StrobeAnimation(255, 0, 255, 0, 0.1, NUMLEDS/numPatterns);
     private static Animation animNone = null;
-    
-    public enum LedAnimations {
-        DISABLED(animDisabled),
-        TELEOP(animTeleOp),
-        AUTO(animAuto),
-        TEST(animTest),
-        _20S_LEFT(anim20sLeft),
-        SHOOTING(animShooting),
-        BOOTING(animBooting),
-        DEFAULT(animNone);
-
-        private final Animation anim;
-
-        public Animation getAnim(){
-            return anim;
-        }
+    // private static Animation[] animations = 
+    // new Animation[]{animDisabled,
+    // animTeleOp, 
+    // animAuto, 
+    // animTest, 
+    // anim20sLeft, 
+    // animShooting, 
+    // animBooting,
+    // animNone}; 
+    private static HashMap<String, Animation> hashAnims = new HashMap<String, Animation>();
+    
+    // public enum LedAnimations {
+    //     DISABLED(animations[0]),
+    //     TELEOP(animations[1]),
+    //     AUTO(animations[2]),
+    //     TEST(animations[3]),
+    //     _20S_LEFT(animations[4]),
+    //     SHOOTING(animations[5]),
+    //     BOOTING(animations[6]),
+    //     DEFAULT(animations[7]);
+
+    //     private final Animation anim;
+
+    //     public Animation getAnim(){
+    //         return anim;
+    //     }
         
-        private LedAnimations(Animation anim) {
-            this.anim=anim;
-        }
-    }
-    
-
-
+    //     private LedAnimations(Animation anim) {
+    //         this.anim=anim;
+    //     }
+    // }
+    
+    
+    
     private Timer timer;
-<<<<<<< HEAD
     private Double duration;
-    private LedAnimations animation;
-    private LedAnimations animation2;
-    private LedAnimations lastPattern;
+    // private LedAnimations animation;
+    private Animation testAnim;
+    private Animation animation2;
+    private Animation lastAnimation;
     private CANdle candle;
     private CANdleConfiguration config;
     private XboxController controller = new XboxController(0);
-=======
-    private double duration;
-    private LedPatterns pattern;
-    private LedPatterns lastPattern;
->>>>>>> f2294373
 
     public LED() {
+        hashAnims.put("disabled", animDisabled);
+        hashAnims.put("teleop", animTeleOp);
+        hashAnims.put("auto", animAuto);
+        hashAnims.put("test", animTest);
+        hashAnims.put("20s", anim20sLeft);
+        hashAnims.put("shooting", animShooting);
+        hashAnims.put("booting", animBooting);
+        hashAnims.put("none", animNone);
         this.timer = new Timer();
-        this.animation = LedAnimations.DISABLED;
-        this.animation2 = LedAnimations.DEFAULT;
-        this.lastPattern = LedAnimations.DISABLED;
+        // this.animation = LedAnimations.DISABLED;
+        // this.animation2 = LedAnimations.DEFAULT;
+        // this.lastPattern = LedAnimations.DISABLED;
         this.duration = 0.0;
         candle = new CANdle(51);
         config = new CANdleConfiguration();
@@ -93,56 +109,92 @@
         config.brightnessScalar = 0.1;
         config.disableWhenLOS = true;
         candle.configAllSettings(config);
-        sendAnimation(animation);
-
+        sendAnimation(testAnim);
+
+    }
+
+
+    //     new Trigger(DriverStation::isFMSAttached)
+    //             .and(() -> Math.abs(DriverStation.getMatchTime() - 30.0) < 0.2)
+    //             .onTrue(new InstantCommand(() -> this.setLed(LedAnimations._20S_LEFT, 2)));
+
+    // }
+
+    
+    // private void sendAnimation(LedAnimations anim) {
+    //     candle.animate(anim.getAnim());
+    // }
+    
+    private void sendAnimation(Animation anim){
+        candle.animate(anim);
+    }
+    
+    // private void sendMultiAnimation(LedAnimations anim1, LedAnimations anim2){
+    //     candle.animate(anim1.getAnim(), 0);
+    //     candle.animate(anim2.getAnim(), 1);
+    // }
+    private void sendMultiAnimation(Animation anim1, Animation anim2){
+        candle.animate(anim1, 0);
+        candle.animate(anim2, 1);
+    }
+
+    // public void setLed(LedAnimations anim, double seconds) {
+    //     this.timer.restart();
+    //     this.animation = anim;
+    //     this.duration = seconds;
+    //}
+
+
+    // public void setLed(LedAnimations anim) {
+    //     setLed(anim, Double.POSITIVE_INFINITY);
+    // }
+
+    public void setDefault() {
+        numPatterns = 1;
+        animDisabled = new ColorFlowAnimation(0, 0, 255, 0, 0.1, NUMLEDS/numPatterns, Direction.Forward);
+        animTeleOp = new ColorFlowAnimation(0, 255, 0, 0, 0.1, NUMLEDS/numPatterns, Direction.Forward);
+        animAuto = new RainbowAnimation(1.0, 0.2, NUMLEDS/numPatterns);
+        animTest = new ColorFlowAnimation(255, 0, 255, 0, 0.1, NUMLEDS/numPatterns, Direction.Forward);
+        anim20sLeft = new SingleFadeAnimation(255, 255, 255);
+        animShooting = new ColorFlowAnimation(255, 107, 0, 0, 0.1, NUMLEDS/numPatterns, Direction.Forward, 4); // McQ gold for now
+        animBooting = new StrobeAnimation(255, 0, 255, 0, 0.1, NUMLEDS/numPatterns);
+        this.duration = 0.0;
+        // animations = 
+        // new Animation[]{animDisabled,
+        // animTeleOp, 
+        // animAuto, 
+        // animTest, 
+        // anim20sLeft, 
+        // animShooting, 
+        // animBooting,
+        // animNone};
+        hashAnims.put("disabled", animDisabled);
+        hashAnims.put("teleop", animTeleOp);
+        hashAnims.put("auto", animAuto);
+        hashAnims.put("test", animTest);
+        hashAnims.put("20s", anim20sLeft);
+        hashAnims.put("shooting", animShooting);
+        hashAnims.put("booting", animBooting);
+        hashAnims.put("none", animNone); 
+        if (DriverStation.isDisabled()) {
+            //this.animation = LedAnimations.DISABLED;
+            this.testAnim = hashAnims.get("disabled");
+        } else if (DriverStation.isAutonomous()) {
+            //this.animation = LedAnimations.AUTO;
+            this.testAnim = hashAnims.get("auto");
+        } else {
+            //this.animation = LedAnimations.TELEOP;
+            this.testAnim = hashAnims.get("teleop");
+        }
         
-        sendAnimation(LedAnimations.BOOTING);
-
-        new Trigger(DriverStation::isFMSAttached)
-                .and(() -> Math.abs(DriverStation.getMatchTime() - 30.0) < 0.2)
-                .onTrue(new InstantCommand(() -> this.setLed(LedAnimations._20S_LEFT, 2)));
-
-    }
-
-    
-    private void sendAnimation(LedAnimations anim) {
-        candle.animate(anim.getAnim());
-    }
-    
-    private void sendMultiAnimation(LedAnimations anim1, LedAnimations anim2){
-        candle.animate(anim1.getAnim(), 0);
-        candle.animate(anim2.getAnim(), 1);
-    }
-
-    public void setLed(LedAnimations anim, double seconds) {
-        this.timer.restart();
-        this.animation = anim;
-        this.duration = seconds;
-    }
-
-
-    public void setLed(LedAnimations anim) {
-        setLed(anim, Double.POSITIVE_INFINITY);
-    }
-
-    public void setDefault() {
-        this.duration = 0.0;
-        if (DriverStation.isDisabled()) {
-            this.animation = LedAnimations.DISABLED;
-        } else if (DriverStation.isAutonomous()) {
-            this.animation = LedAnimations.AUTO;
-        } else {
-            this.animation = LedAnimations.TELEOP;
-        }
-
-    }
-
-    public void shooting(LedAnimations anim) {
+    }
+
+    public void shooting(Animation anim) {
         if (timer.hasElapsed(duration)){
-            this.animation2=LedAnimations.DEFAULT;
+            this.animation2=hashAnims.get("none");
         }
         else{
-            this.animation2 = LedAnimations.SHOOTING;
+            this.animation2 = hashAnims.get("shooting");
             sendMultiAnimation(anim, animation2);
         }
     }
@@ -150,16 +202,20 @@
     public void run() {
         if (timer.hasElapsed(duration)) {
             setDefault();
-            animation2 = LedAnimations.DEFAULT;
-        }
-        if (animation != lastPattern || duration == 0) {
-            sendMultiAnimation(animation, animation2);
-            lastPattern = animation;
+            animation2 = hashAnims.get("none");
+        }
+        if (testAnim != lastAnimation || duration == 0) {
+            //sendMultiAnimation(animation, animation2);
+            sendMultiAnimation(testAnim, animation2);
+            lastAnimation = testAnim;
         }
         if (controller.getAButton()){
+            numPatterns=2;
             this.timer.restart();
             duration = 2.5;
-            shooting(animation);
+            hashAnims.put("teleop", new ColorFlowAnimation(255, 0, 255, 0, 0.1, NUMLEDS/numPatterns, Direction.Forward));
+            testAnim = hashAnims.get("teleop");
+            shooting(testAnim);
         }
 
     }
