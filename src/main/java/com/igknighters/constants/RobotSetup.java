--- conflicted
+++ resolved
@@ -52,12 +52,8 @@
             "aaaaaaaa", RobotID.CRASH,
             "03260af0", RobotID.BURN,
             "03260abb", RobotID.CRASH,
-<<<<<<< HEAD
             "0306adb6", RobotID.TestBoard,
             "032b4b20", RobotID.CRASH);
-=======
-            "0306adb6", RobotID.TestBoard);
->>>>>>> 1b4615d7
 
     private static RobotID currentID = RobotID.Unlabeled;
 
