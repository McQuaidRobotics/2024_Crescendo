package com.igknighters.constants;

import java.util.List;
import java.util.Map;

import org.littletonrobotics.junction.Logger;

import com.igknighters.SubsystemResources.Subsystems;
import com.igknighters.util.BootupLogger;
import com.igknighters.ConstantHelper.RobotConstID;

import edu.wpi.first.wpilibj.RobotBase;
import edu.wpi.first.wpilibj.RobotController;

public class RobotSetup {

    public enum RobotID {
        CRASH(Subsystems.list(Subsystems.Umbrella),
                RobotConstID.CRASH),

<<<<<<< HEAD
        BURN(Subsystems.list(Subsystems.Umbrella),
=======
        BURN(Subsystems.list(Subsystems.Stem),
>>>>>>> 4ceab883
                RobotConstID.BURN),

        SIM_CRASH(Subsystems.all(), RobotConstID.CRASH),
        SIM_BURN(Subsystems.none(), RobotConstID.BURN),

        TestBoard("testBoard(crash)", Subsystems.list(Subsystems.Stem), RobotConstID.CRASH),

        Unlabeled("", Subsystems.none(), RobotConstID.BURN);

        public final String name;
        public final Subsystems[] subsystems;
        public final RobotConstID constID;

        RobotID(String name, Subsystems[] subsystems, RobotConstID constants) {
            this.name = name;
            this.subsystems = subsystems;
            this.constID = constants;
        }

        RobotID(Subsystems[] subsystems, RobotConstID constants) {
            this.name = this.name();
            this.subsystems = subsystems;
            this.constID = constants;
        }
    }

    private static final Map<String, RobotID> serialToID = Map.of(
            "0306adcf", RobotID.TestBoard,
            "0306adf3", RobotID.TestBoard,
            "ffffffff", RobotID.SIM_CRASH,
            "aaaaaaaa", RobotID.CRASH,
            "03260af0", RobotID.BURN,
            "03260abb", RobotID.CRASH,
            "0306adb6", RobotID.TestBoard,
            "03260af0", RobotID.BURN);

    private static RobotID currentID = RobotID.Unlabeled;

    public static RobotID getRobotID() {
        if (currentID == RobotID.Unlabeled) {
            String currentSerialNum;
            if (RobotBase.isReal()) {
                currentSerialNum = RobotController.getSerialNumber();
                if (currentSerialNum == null) {
                    throw new RuntimeException("Tried loading robot ID before advantage-kit was ready!");
                }
                currentSerialNum = currentSerialNum.toLowerCase();
            } else {
                currentSerialNum = "ffffffff";
            }
            if (serialToID.containsKey(currentSerialNum)) {
                currentID = serialToID.get(currentSerialNum);
            } else {
                throw new RuntimeException("Robot ID not found, " + currentSerialNum + " not in serialToID map");
            }
            BootupLogger.bootupLog("Robot Name: " + currentID.name);
            Logger.recordOutput("RobotSetup/RobotId", currentID.name());
            Logger.recordOutput(
                    "RobotSetup/EnabledSubsystems",
                    List.of(currentID.subsystems)
                            .stream()
                            .map(sub -> sub.name())
                            .reduce("", (acc, sub) -> acc + sub + ", "));
            Logger.recordOutput("RobotSetup/ConstantsID", currentID.constID.name());
        }
        return currentID;
    }

    public static void testOverrideRobotID(RobotID id) {
        currentID = id;
    }
}<|MERGE_RESOLUTION|>--- conflicted
+++ resolved
@@ -18,11 +18,7 @@
         CRASH(Subsystems.list(Subsystems.Umbrella),
                 RobotConstID.CRASH),
 
-<<<<<<< HEAD
-        BURN(Subsystems.list(Subsystems.Umbrella),
-=======
         BURN(Subsystems.list(Subsystems.Stem),
->>>>>>> 4ceab883
                 RobotConstID.BURN),
 
         SIM_CRASH(Subsystems.all(), RobotConstID.CRASH),
