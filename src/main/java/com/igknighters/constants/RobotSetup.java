--- conflicted
+++ resolved
@@ -15,11 +15,7 @@
 public class RobotSetup {
 
     public enum RobotID {
-<<<<<<< HEAD
         CRASH(Subsystems.list(Subsystems.Stem, Subsystems.Umbrella),
-=======
-        CRASH(Subsystems.list(Subsystems.Swerve, Subsystems.Vision),
->>>>>>> da3e2c20
                 RobotConstID.CRASH),
 
         BURN(Subsystems.list(Subsystems.Swerve),
