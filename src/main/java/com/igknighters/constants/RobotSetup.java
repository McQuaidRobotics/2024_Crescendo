--- conflicted
+++ resolved
@@ -18,11 +18,7 @@
         CRASH(Subsystems.list(Subsystems.Swerve),
                 RobotConstID.CRASH),
 
-<<<<<<< HEAD
-        BURN(Subsystems.list(Subsystems.Umbrella),
-=======
         BURN(Subsystems.list(Subsystems.Swerve),
->>>>>>> 28ee6021
                 RobotConstID.BURN),
 
         SIM_CRASH(Subsystems.all(), RobotConstID.CRASH),
@@ -48,7 +44,9 @@
             this.constID = constants;
         }
     }
-
+    /**
+     * If there are duplicate serial entries the tests will fail!!!!
+     */
     private static final Map<String, RobotID> serialToID = Map.of(
             "0306adcf", RobotID.TestBoard,
             "0306adf3", RobotID.TestBoard,
@@ -57,10 +55,6 @@
             "03260af0", RobotID.BURN,
             "03260abb", RobotID.CRASH,
             "0306adb6", RobotID.TestBoard,
-<<<<<<< HEAD
-=======
-            "03260af0", RobotID.BURN,
->>>>>>> 28ee6021
             "032b4b20", RobotID.CRASH);
 
     private static RobotID currentID = RobotID.Unlabeled;
