--- conflicted
+++ resolved
@@ -54,54 +54,8 @@
                 Units.inchesToMeters(78.324));
     }
 
-<<<<<<< HEAD
-    public static final double FIELD_LENGTH = Units.feetToMeters(54.4);
-    public static final double FIELD_WIDTH = Units.feetToMeters(26.9);
-    public static final double TAPE_WIDTH = Units.inchesToMeters(2.0);
-    public static final double WING_X = Units.inchesToMeters(229.201);
-    public static final double PODIUM_X = Units.inchesToMeters(126.75);
-    public static final double STARTING_LINE_X = Units.inchesToMeters(74.111);
-
-    public static final Translation2d AMP_CENTER = new Translation2d(
-            Units.inchesToMeters(72.455),
-            Units.inchesToMeters(322.996));
-
-    public static final class Speaker {
-
-        /** Center of the speaker opening (blue alliance) */
-        public static final Pose2d CENTER_SPEAKER_OPENING = new Pose2d(0.0, FIELD_WIDTH - Units.inchesToMeters(104.0),
-                new Rotation2d());
-
-        // corners (blue alliance origin)
-        public static final Translation3d TOP_RIGHT_SPEAKER = new Translation3d(
-            Units.inchesToMeters(18.055),
-            Units.inchesToMeters(238.815),
-            Units.inchesToMeters(13.091));
-
-        public static final Translation3d TOP_LEFT_SPEAKER = new Translation3d(
-            Units.inchesToMeters(18.055),
-            Units.inchesToMeters(197.765),
-            Units.inchesToMeters(83.091));
-
-        public static final Translation3d BOTTOM_RIGHT_SPEAKER = new Translation3d(
-            0.0,
-            Units.inchesToMeters(238.815),
-            Units.inchesToMeters(78.324));
-        public static final Translation3d BOTTOM_LEFT_SPEAKER = new Translation3d(
-            0.0,
-            Units.inchesToMeters(197.765),
-            Units.inchesToMeters(78.324));
-    }
-
-    public static final AprilTagFieldLayout APRIL_TAG_FIELD = new AprilTagFieldLayout(
-        List.of(AprilTags.APRILTAGS),
-        FieldConstants.FIELD_LENGTH,
-        FieldConstants.FIELD_WIDTH
-    );
-=======
     public static final AprilTagFieldLayout APRIL_TAG_FIELD = new AprilTagFieldLayout(
             List.of(AprilTags.APRILTAGS),
             FieldConstants.FIELD_LENGTH,
             FieldConstants.FIELD_WIDTH);
->>>>>>> 771627b8
 }