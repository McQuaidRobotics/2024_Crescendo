package com.igknighters.constants;

import com.ctre.phoenix6.signals.InvertedValue;
import com.ctre.phoenix6.signals.NeutralModeValue;
import com.ctre.phoenix6.signals.SensorDirectionValue;
import com.igknighters.commands.stem.StemCommands.AimStrategy;
import com.igknighters.constants.ConstValues.kStem.kTelescope;
import com.igknighters.constants.ConstantHelper.*;
import com.igknighters.subsystems.swerve.module.SwerveModuleConstants;
import com.igknighters.subsystems.swerve.module.SwerveModuleConstants.ModuleId;
import com.igknighters.subsystems.vision.camera.Camera;
import com.igknighters.subsystems.vision.camera.Camera.CameraConfig;
import com.igknighters.util.LerpTable;
import com.igknighters.util.LerpTable.LerpTableEntry;
import com.igknighters.util.geom.Rectangle2d;
import com.pathplanner.lib.path.PathConstraints;
import com.pathplanner.lib.util.PIDConstants;
import com.pathplanner.lib.util.ReplanningConfig;
import edu.wpi.first.math.geometry.Rotation3d;
import edu.wpi.first.math.geometry.Transform3d;
import edu.wpi.first.math.geometry.Translation2d;
import edu.wpi.first.math.geometry.Translation3d;
import edu.wpi.first.math.kinematics.SwerveDriveKinematics;

public final class ConstValues {
    private final static double TAU = 2 * Math.PI;

    // all measurements are in meters unless otherwise specified
    // all angles are in radians unless otherwise specified
    @SuppressWarnings("unused")
    static final class Conv {
        public static final double FEET_TO_METERS = 0.3048;
        public static final double INCHES_TO_METERS = 0.0254;
        public static final double DEGREES_TO_RADIANS = Math.PI / 180.0;
        public static final double ROTATIONS_TO_RADIANTS = TAU;
        public static final double RPM_TO_RADIANS_PER_SECOND = TAU / 60.0;
    }

    @SuppressWarnings("unused")
    private static final class Motors {
        private static final class Falcon500 {
            public static final double FREE_SPEED = 668.1;
            public static final double FREE_CURRENT = 1.5;
            public static final double STALL_TORQUE = 4.69;
            public static final double STALL_CURRENT = 257.0;
        }

        private static final class Falcon500Foc {
            public static final double FREE_SPEED = 636.7;
            public static final double FREE_CURRENT = 1.5;
            public static final double STALL_TORQUE = 5.84;
            public static final double STALL_CURRENT = 304.0;
        }

        public static final class KrakenX60Foc {
            public static final double FREE_SPEED = 608.0;
            public static final double FREE_CURRENT = 2.0;
            public static final double STALL_TORQUE = 9.37;
            public static final double STALL_CURRENT = 483.0;
        }
    }

    public static final boolean DEBUG = true; // this should be false for competition
    public static final double PERIODIC_TIME = 0.02; // 20ms

    public static final class kRobotCollisionGeometry {
        public static final double BUMPER_THICKNESS = 2.8 * Conv.INCHES_TO_METERS;
        public static final double BUMPER_HEIGHT = 5.75 * Conv.INCHES_TO_METERS;
        public static final double FRAME_WIDTH = 26.0 * Conv.INCHES_TO_METERS;

        public static final double UMBRELLA_LENGTH = 13.25 * Conv.INCHES_TO_METERS;
        public static final double UMBRELLA_HEIGHT = 5.0 * Conv.INCHES_TO_METERS;
        public static final double UMBRELLA_OFFSET = 2.45 * Conv.INCHES_TO_METERS;

        public static final double EXTENSION_MAX = 12.5;

        public static final Rectangle2d DRIVE_BASE = new Rectangle2d(
                0.0,
                0.0,
                FRAME_WIDTH + (BUMPER_THICKNESS * 2),
                BUMPER_HEIGHT);

        public static final Rectangle2d BOUNDS = new Rectangle2d(
                (-EXTENSION_MAX * Conv.INCHES_TO_METERS) + BUMPER_THICKNESS,
                0.0,
                FRAME_WIDTH + ((EXTENSION_MAX * 2) * Conv.INCHES_TO_METERS),
                48.0 * Conv.INCHES_TO_METERS);

        public static final Translation2d PIVOT_LOCATION = new Translation2d(
                ((32.6 / 2.0) - 9.5) * Conv.INCHES_TO_METERS,
                7.25 * Conv.INCHES_TO_METERS);
    }

    public static final class kControls {
        public static final double SHOOTER_RPM = 8000.0;
        public static final double AUTO_AIM_SHOOTER_RPM = 6000.0;
        public static final double INTAKE_PERCENT = 0.8;

        public static final double STATIONARY_AIM_AT_PIVOT_RADIANS = 42.5 * Conv.DEGREES_TO_RADIANS;
        public static final double STATIONARY_WRIST_ANGLE = 71.0 * Conv.DEGREES_TO_RADIANS;
        public static final double MAX_HEIGHT_AIM_AT_PIVOT_RADIANS = 86.0 * Conv.DEGREES_TO_RADIANS;
        public static final double MAX_HEIGHT_AIM_AT_TELESCOPE_METERS = kTelescope.MAX_METERS;

        public static final AimStrategy DEFAULT_AIM_STRATEGY = AimStrategy.STATIONARY_PIVOT;
    }

    public static final class kVision {
        public static final double AMBIGUITY_CUTOFF = 0.15;

        public static final double MAX_Z_DELTA = 0.2;
        public static final double MAX_ANGLE_DELTA = 5.0 * Conv.DEGREES_TO_RADIANS;

        private static enum CameraConfigs {
            CRASH(
                    new CameraConfig[] {
                            Camera.createConfig(
                                    "photon_module_1",
                                    0,
                                    new Transform3d(
                                            new Translation3d(
                                                    -11.3 * Conv.INCHES_TO_METERS,
                                                    -8.6 * Conv.INCHES_TO_METERS,
                                                    8.0 * Conv.INCHES_TO_METERS),
                                            new Rotation3d(
                                                    0.0,
                                                    -20.0 * Conv.DEGREES_TO_RADIANS,
                                                    Math.PI))),
                            Camera.createConfig(
                                    "photon__module_2",
                                    1,
                                    new Transform3d(
                                            new Translation3d(
                                                    -11.3 * Conv.INCHES_TO_METERS,
                                                    8.6 * Conv.INCHES_TO_METERS,
                                                    8.0 * Conv.INCHES_TO_METERS),
                                            new Rotation3d(
                                                    0.0,
                                                    -20.0 * Conv.DEGREES_TO_RADIANS,
                                                    Math.PI)))
                    }),
            BURN(new CameraConfig[] {});

            public final CameraConfig[] cameras;

            private CameraConfigs(CameraConfig[] cameras) {
                this.cameras = cameras;
            }
        }

        /**
         * The cameras used for vision.
         */
        public final static CameraConfig[] CAMERA_CONFIGS = CameraConfigs.valueOf(
                RobotSetup.getRobotID().constID.name() // most based java code of the century
        ).cameras;
    }

    @BoolConst(crash = true, burn = false)
    public static boolean LED_ENABLED;

    public static final class kSwerve {
        /**
         * The gear ratios for the swerve modules for easier constant definition.
         */
        @SuppressWarnings("unused")
        private static final class SwerveGearRatios {
            static final double L1_DRIVE = 8.14;
            static final double L2_DRIVE = (50.0 / 14.0) * (17.0 / 27.0) * (45.0 / 15.0);
            static final double L3_DRIVE = (50.0 / 14.0) * (16.0 / 28.0) * (45.0 / 15.0);
<<<<<<< HEAD
=======
            static final double L3_DRIVE_KRAKEN = (50.0 / 16.0) * (16.0 / 28.0) * (45.0 / 15.0);
>>>>>>> 1b8006ca
            static final double L4_DRIVE = 5.14;

            static final double ANGLE = 150.0 / 7.0;
        }

        public static final int PIGEON_ID = 33;
        public static final boolean INVERT_GYRO = false;
        public static final String CANBUS = "DriveBus";

        /* Drivetrain Constants */
        public static final double TRACK_WIDTH = 0.551942;
        public static final double WHEEL_DIAMETER = 4.0 * Conv.INCHES_TO_METERS;
        public static final double WHEEL_CIRCUMFERENCE = WHEEL_DIAMETER * Math.PI;
        // public static final double DRIVEBASE_RADIUS = Math.sqrt(Math.pow(TRACK_WIDTH
        // / 2.0, 2) + Math.pow(WHEEL_BASE / 2.0, 2));
        public static final double DRIVEBASE_RADIUS = 0.39;
        public static final double DRIVEBASE_CIRCUMFERENCE = DRIVEBASE_RADIUS * TAU;

        public static final double ANGLE_GEAR_RATIO = SwerveGearRatios.ANGLE;

        public static final double DRIVE_GEAR_RATIO = SwerveGearRatios.L3_DRIVE_KRAKEN;

        /**
         * Not every motor can output the max speed at all times, add a buffer to make
         * closed loop more accurate
         */
        public static final double MOTOR_CLOSED_LOOP_OUTPUT_SCALAR = 0.95;

        /** User defined acceleration time in seconds */
        public static final double ACCELERATION_TIME = 0.9;

        public static final double SLIP_CURRENT = 75.0;

        public static final double MAX_DRIVE_VELOCITY = ((Motors.KrakenX60Foc.FREE_SPEED / TAU) / DRIVE_GEAR_RATIO)
                * WHEEL_CIRCUMFERENCE * MOTOR_CLOSED_LOOP_OUTPUT_SCALAR;
        public static final double MAX_DRIVE_ACCELERATION = MAX_DRIVE_VELOCITY / ACCELERATION_TIME;

        public static final double MAX_ANGULAR_VELOCITY = MAX_DRIVE_VELOCITY / DRIVEBASE_RADIUS;
        public static final double MAX_ANGULAR_ACCELERATION = MAX_ANGULAR_VELOCITY / ACCELERATION_TIME;

        public static final double MAX_STEERING_VELOCITY = Motors.Falcon500Foc.FREE_SPEED
                / (ANGLE_GEAR_RATIO * MOTOR_CLOSED_LOOP_OUTPUT_SCALAR);

        /* Inverts */
        public static final InvertedValue ANGLE_MOTOR_INVERT = InvertedValue.Clockwise_Positive;
        public static final InvertedValue DRIVE_MOTOR_INVERT = InvertedValue.CounterClockwise_Positive;
        public static final SensorDirectionValue CANCODER_INVERT = SensorDirectionValue.CounterClockwise_Positive;

        /* Neutral Modes */
        public static final NeutralModeValue ANGLE_NEUTRAL_MODE = NeutralModeValue.Coast;
        public static final NeutralModeValue DRIVE_NEUTRAL_MODE = NeutralModeValue.Brake;

        public static final class kDriveMotor {
            public static final double kP = 0.27;
            public static final double kI = 0.0;
            public static final double kD = 0.0;

            public static final double kS = 0.15;
            public static final double kV = 0.0;
        }

        public static final class kAngleMotor {
            public static final double kP = 11.0;
            public static final double kI = 0.0;
            public static final double kD = 0.0;
        }

        public static final class kRotationController {
            public static final double kP = 5.5;
            public static final double kD = 0.2;

            public static final double DEADBAND = 0.5 * Conv.DEGREES_TO_RADIANS;
            public static final double CONSTRAINT_SCALAR = 0.7;
        }

        public static final boolean ORIENT_TELEOP_FOR_SIM = false;

        public static final LerpTable TELEOP_TRANSLATION_AXIS_CURVE = new LerpTable(
                new LerpTableEntry(0.0, 0.0),
                new LerpTableEntry(0.15, 0.0), // deadzone
                new LerpTableEntry(0.7, 0.4),
                new LerpTableEntry(1.0, 1.0));

        public static final LerpTable TELEOP_ROTATION_AXIS_CURVE = new LerpTable(
                new LerpTableEntry(0.0, 0.0),
                new LerpTableEntry(0.15, 0.0), // deadzone
                new LerpTableEntry(0.7, 0.4),
                new LerpTableEntry(1.0, 1.0));

        public static final class kMod0 {
            public static final ModuleId MODULE = ModuleId.m0;
            public static final int DRIVE_MOTOR_ID = 1;
            public static final int ANGLE_MOTOR_ID = 2;
            public static final int CANCODER_ID = 21;

            @DoubleConst(crash = -0.323, burn = -0.127441)
            public static double ROTATION_OFFSET;

            public static final Translation2d CHASSIS_OFFSET = new Translation2d(TRACK_WIDTH / 2.0, -TRACK_WIDTH / 2.0);
            public static final SwerveModuleConstants CONSTANTS = new SwerveModuleConstants(kMod0.class);
        }

        public static final class kMod1 {
            public static final ModuleId MODULE = ModuleId.m1;
            public static final int DRIVE_MOTOR_ID = 3;
            public static final int ANGLE_MOTOR_ID = 4;
            public static final int CANCODER_ID = 22;

            @DoubleConst(crash = -0.352, burn = -0.259521)
            public static double ROTATION_OFFSET;

            public static final Translation2d CHASSIS_OFFSET = new Translation2d(-TRACK_WIDTH / 2.0,
                    -TRACK_WIDTH / 2.0);
            public static final SwerveModuleConstants CONSTANTS = new SwerveModuleConstants(kMod1.class);
        }

        public static final class kMod2 {
            public static final ModuleId MODULE = ModuleId.m2;
            public static final int DRIVE_MOTOR_ID = 5;
            public static final int ANGLE_MOTOR_ID = 6;
            public static final int CANCODER_ID = 23;

            @DoubleConst(crash = -0.4189, burn = 0.077393)
            public static double ROTATION_OFFSET;

            public static final Translation2d CHASSIS_OFFSET = new Translation2d(-TRACK_WIDTH / 2.0, TRACK_WIDTH / 2.0);
            public static final SwerveModuleConstants CONSTANTS = new SwerveModuleConstants(kMod2.class);
        }

        public static final class kMod3 {
            public static final ModuleId MODULE = ModuleId.m3;
            public static final int DRIVE_MOTOR_ID = 7;
            public static final int ANGLE_MOTOR_ID = 8;
            public static final int CANCODER_ID = 24;

            @DoubleConst(crash = -0.1025, burn = 0.123291)
            public static double ROTATION_OFFSET = -0.041504;

            public static final Translation2d CHASSIS_OFFSET = new Translation2d(TRACK_WIDTH / 2.0,
                    TRACK_WIDTH / 2.0);
            public static final SwerveModuleConstants CONSTANTS = new SwerveModuleConstants(kMod3.class);
        }

        public static final Translation2d[] MODULE_CHASSIS_OFFSETS = new Translation2d[] {
                kMod0.CHASSIS_OFFSET,
                kMod1.CHASSIS_OFFSET,
                kMod2.CHASSIS_OFFSET,
                kMod3.CHASSIS_OFFSET
        };

        public static final SwerveDriveKinematics SWERVE_KINEMATICS = new SwerveDriveKinematics(
                MODULE_CHASSIS_OFFSETS);
    }

    public static final class kAuto {
        public static final PIDConstants AUTO_TRANSLATION_PID = new PIDConstants(3.4, 0, 0.0);
        public static final PIDConstants AUTO_ANGULAR_PID = new PIDConstants(3.0, 0.0, 0.0);
        public static final PathConstraints DYNAMIC_PATH_CONSTRAINTS = new PathConstraints(
                kSwerve.MAX_DRIVE_VELOCITY,
                kSwerve.MAX_DRIVE_ACCELERATION,
                kSwerve.MAX_ANGULAR_VELOCITY,
                kSwerve.MAX_ANGULAR_ACCELERATION);
        public static final ReplanningConfig DYNAMIC_REPLANNING_CONFIG = new ReplanningConfig(
                true,
                false);
        public static final double AUTO_SHOOTER_RPM = 5000.0;
    }

    public static final class kUmbrella {
        public static final double NOTE_VELO = 65.0;
        public static final String CANBUS = "SuperStructureBus";

        public static final class kShooter {
            public static final double MOTOR_RIGHT_kP = 0.06;
            public static final double MOTOR_RIGHT_kI = 0.0;
            public static final double MOTOR_RIGHT_kD = 0.00;
            public static final double MOTOR_RIGHT_kS = 0.125;
            public static final double MOTOR_RIGHT_kV = 0.06;

            public static final double MOTOR_LEFT_kP = 0.06;
            public static final double MOTOR_LEFT_kI = 0.0;
            public static final double MOTOR_LEFT_kD = 0.00;
            public static final double MOTOR_LEFT_kS = 0.115;
            public static final double MOTOR_LEFT_kV = 0.061;

            public static final int LEFT_MOTOR_ID = 17;
            public static final int RIGHT_MOTOR_ID = 18;

            public static final double MECHANISM_RATIO = 1.5;
            public static final double WHEEL_DIAMETER = 4.0;

            public static final double DEFAULT_TOLERANCE = 0.03;

            public static final double PEAK_CURRENT = 80.0;
            public static final double MAX_SHOOT_SPEED = 8000.0 * Conv.RPM_TO_RADIANS_PER_SECOND;

            public static final double LEFT_MOTOR_DIFF = 0.9;
        }

        public static final class kIntake {
            public static final int UPPER_MOTOR_ID = 19;
            public static final int LOWER_MOTOR_ID = 20;

            public static final double UPPER_DIAMETER = 2.0625 * Conv.INCHES_TO_METERS;
            public static final double LOWER_DIAMETER = 1.25 * Conv.INCHES_TO_METERS;

            public static final double UPPER_MECHANISM_RATIO = 2.0;
            public static final double LOWER_MECHANISM_RATIO = 22.0 / 12.0;

            public static final double UPPER_DIFF = (LOWER_DIAMETER / UPPER_DIAMETER)
                    * (UPPER_MECHANISM_RATIO / LOWER_MECHANISM_RATIO);

            public static final boolean BEAM_IS_UPPER = true;
        }

    }

    public static final class kStem {
        public static final String CANBUS = "SuperStructureBus";

        public static final int COAST_SWITCH_CHANNEL = 9;

        public static final double MECHANICALLY_VIABLE_BUFFER = 0.03;

        public static final class kPivot {

            public static final class kDimensions {
                /**
                 * From the center of the robot
                 */
                public static final Translation2d PIVOT_AXEL_LOCATION = new Translation2d(
                        -9.0 * Conv.INCHES_TO_METERS,
                        7.25 * Conv.INCHES_TO_METERS);
            }

            public static final int LEFT_MOTOR_ID = 11;
            public static final int RIGHT_MOTOR_ID = 12;
            public static final int PIGEON_ID = 31;

            public static final double MOTOR_kP = 1.0;
            public static final double MOTOR_kI = 0.0;
            public static final double MOTOR_kD = 0.0;
            public static final double MOTOR_kS = 0.0;
            public static final double MOTOR_kV = 0.0;

            public static final double MAX_VELOCITY = 100;
            public static final double MAX_ACCELERATION = 3900;
            public static final double MAX_JERK = 7800;

            public static final double MIN_ANGLE = 7.0 * Conv.DEGREES_TO_RADIANS;

            public static final double MAX_ANGLE = 97.0 * Conv.DEGREES_TO_RADIANS;

            public static final boolean ENABLE_SOFTLIMITS = true;

            /** For every {@value} rotations of the motor the mechanism moves 1 rotation */
            // motor -> gbx(100:1) -> (15 -> 42) -> mechanism
            public static final double MOTOR_TO_MECHANISM_RATIO = (5.0 * 5.0 * 5.0) * (42.0 / 15.0);

            public static final boolean INVERTED = false;

            /**
             * The max voltage of the motors to behave more predictably
             * throughout the match.
             */
            public static final double VOLTAGE_COMP = 11.8;
            public static final double TARGET_TOLERANCE = 0.5 * Conv.DEGREES_TO_RADIANS;
        }

        public static final class kTelescope {
            public static final int MOTOR_ID = 15;

            public static final double MOTOR_kP = 5.0;
            public static final double MOTOR_kI = 0.0;
            public static final double MOTOR_kD = 0.1;

<<<<<<< HEAD
            public static final double MAX_VELOCITY = 95;
            public static final double MAX_ACCELERATION = 750;
            public static final double MAX_JERK = 0;
=======
            public static final double MAX_VELOCITY = 50;
            public static final double MAX_ACCELERATION = 400;
            public static final double MAX_JERK = 2000;
>>>>>>> 1b8006ca

            public static final double MOTOR_TO_MECHANISM_RATIO = 20.0;

            public static final double SPROCKET_CIRCUMFERENCE = 0.895 * TAU * Conv.INCHES_TO_METERS;

            public static final double MIN_METERS = 16.0 * Conv.INCHES_TO_METERS;
            public static final double MAX_METERS = MIN_METERS
                    + ((40.427 / MOTOR_TO_MECHANISM_RATIO) * SPROCKET_CIRCUMFERENCE);

            public static final boolean INVERTED = false;

            /**
             * Tolerance in meters
             */
            public static final double TARGET_TOLERANCE = 0.02;
        }

        public static final class kWrist {

            public static final class kDimensions {
                public static final double ANGLE_OFFSET = 38.65 * Conv.DEGREES_TO_RADIANS;
                public static final double MOTOR_PIVOT_TO_WRIST_PIVOT = 3.393 * Conv.INCHES_TO_METERS;
                public static final double WRIST_PIVOT_TO_NUT = 1.566 * Conv.INCHES_TO_METERS;
            }

            public static final int MOTOR_ID = 16;
            public static final int CANCODER_ID = 26;

            public static final double MOTOR_kP = 210.0;
            public static final double MOTOR_kI = 0.0;
            public static final double MOTOR_kD = 0.0;
            public static final double MOTOR_kS = 0.12;
            public static final double MOTOR_kV = 0.0;

            public static final boolean INVERTED = false;

            public static final double CANCODER_OFFSET = -0.5158691;

            public static final double MIN_ANGLE = 8.0 * Conv.DEGREES_TO_RADIANS;
            public static final double MAX_ANGLE = 117.0 * Conv.DEGREES_TO_RADIANS;
            public static final double FROZEN_WRIST_ANGLE = 72.0 * Conv.DEGREES_TO_RADIANS;

            public static final double MOTOR_TO_MECHANISM_RATIO = 5.0 * 5.0 * (84.0 / 22.0);

            public static final double MAX_VELOCITY = 20;
            public static final double MAX_ACCELERATION = 80;
            public static final double MAX_JERK = 320;

            /**
             * Tolerance in radians
             */
            public static final double TARGET_TOLERANCE = 2.5 * Conv.DEGREES_TO_RADIANS;

        }
    }
}<|MERGE_RESOLUTION|>--- conflicted
+++ resolved
@@ -167,10 +167,7 @@
             static final double L1_DRIVE = 8.14;
             static final double L2_DRIVE = (50.0 / 14.0) * (17.0 / 27.0) * (45.0 / 15.0);
             static final double L3_DRIVE = (50.0 / 14.0) * (16.0 / 28.0) * (45.0 / 15.0);
-<<<<<<< HEAD
-=======
             static final double L3_DRIVE_KRAKEN = (50.0 / 16.0) * (16.0 / 28.0) * (45.0 / 15.0);
->>>>>>> 1b8006ca
             static final double L4_DRIVE = 5.14;
 
             static final double ANGLE = 150.0 / 7.0;
@@ -202,7 +199,7 @@
         /** User defined acceleration time in seconds */
         public static final double ACCELERATION_TIME = 0.9;
 
-        public static final double SLIP_CURRENT = 75.0;
+        public static final double SLIP_CURRENT = 50.0;
 
         public static final double MAX_DRIVE_VELOCITY = ((Motors.KrakenX60Foc.FREE_SPEED / TAU) / DRIVE_GEAR_RATIO)
                 * WHEEL_CIRCUMFERENCE * MOTOR_CLOSED_LOOP_OUTPUT_SCALAR;
@@ -447,15 +444,9 @@
             public static final double MOTOR_kI = 0.0;
             public static final double MOTOR_kD = 0.1;
 
-<<<<<<< HEAD
-            public static final double MAX_VELOCITY = 95;
-            public static final double MAX_ACCELERATION = 750;
-            public static final double MAX_JERK = 0;
-=======
             public static final double MAX_VELOCITY = 50;
             public static final double MAX_ACCELERATION = 400;
             public static final double MAX_JERK = 2000;
->>>>>>> 1b8006ca
 
             public static final double MOTOR_TO_MECHANISM_RATIO = 20.0;
 
