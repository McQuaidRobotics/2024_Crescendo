--- conflicted
+++ resolved
@@ -296,12 +296,9 @@
     }
 
     public static final class kUmbrella {
-<<<<<<< HEAD
         public static final double NOTE_VELO = 50.0;
         public static final double NOTE_VELO_AUTO = 50.0;
-=======
         public static final String CANBUS = "SuperStructureBus";
->>>>>>> 1b4615d7
 
         public static final class kShooter {
             public static final double MOTOR_UPPER_kP = 0.08;
