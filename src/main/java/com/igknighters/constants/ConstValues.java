package com.igknighters.constants;

import com.ctre.phoenix6.signals.InvertedValue;
import com.ctre.phoenix6.signals.NeutralModeValue;
import com.ctre.phoenix6.signals.SensorDirectionValue;
import com.igknighters.subsystems.vision.camera.Camera;
import com.igknighters.subsystems.vision.camera.Camera.CameraConfig;
import com.igknighters.util.SwerveModuleConstants;
import com.igknighters.util.SwerveModuleConstants.ModuleId;
import com.pathplanner.lib.path.PathConstraints;
import com.pathplanner.lib.util.PIDConstants;
import com.pathplanner.lib.util.ReplanningConfig;

import edu.wpi.first.math.VecBuilder;
import edu.wpi.first.math.Vector;
import edu.wpi.first.math.geometry.Pose3d;
import edu.wpi.first.math.geometry.Rotation3d;
import edu.wpi.first.math.geometry.Translation2d;
import edu.wpi.first.math.geometry.Translation3d;
import edu.wpi.first.math.kinematics.SwerveDriveKinematics;
import edu.wpi.first.math.numbers.N3;
import edu.wpi.first.math.util.Units;

public final class ConstValues {
    private final static double TAU = 2 * Math.PI;

    // all measurements are in meters unless otherwise specified
    // all angles are in radians unless otherwise specified
    @SuppressWarnings("unused")
    private static final class Conv {
        public static final double FEET_TO_METERS = 0.3048;
        public static final double INCHES_TO_METERS = 0.0254;
        public static final double DEGREES_TO_RADIANS = Math.PI / 180.0;
        public static final double ROTATIONS_TO_RADIANTS = TAU;
    }

    @SuppressWarnings("unused")
    private static final class Motors {
        private static final class Falcon500 {
            public static final double FREE_SPEED = 668.1;
            public static final double FREE_CURRENT = 1.5;
            public static final double STALL_TORQUE = 4.69;
            public static final double STALL_CURRENT = 257.0;
        }

        private static final class Falcon500Foc {
            public static final double FREE_SPEED = 636.69;
            public static final double FREE_CURRENT = 1.5;
            public static final double STALL_TORQUE = 5.84;
            public static final double STALL_CURRENT = 304.0;
        }
    }

    public static final boolean DEBUG = true; // this should be false for competition
    public static final double PERIODIC_TIME = 0.02; // 20ms

    public static final class kDimensions {
        public static final double ROBOT_WIDTH = Units.inchesToMeters(26);
        public static final double ROBOT_LENGTH = Units.inchesToMeters(26);
        public static final double BUMPER_THICKNESS = Units.inchesToMeters(2.7);
    }

    public static final class kVision {
        /** The least trustworthy std dev */
        public static final Vector<N3> visionStdDevs = VecBuilder.fill(0.9, 0.9, 0.9);
        /** The middle trustworthy std dev */
        public static final Vector<N3> visionStdDevsTrust = VecBuilder.fill(0.4, 0.4, 0.4);
        /** The most trustworthy std dev */
        public static final Vector<N3> visionStdDevsReal = VecBuilder.fill(0.15, 0.15, 0.15);

        public static final double ToleratedHistoryDifference = 0.1;
        public static final double ToleratedMultiCamDifference = 0.1;

        /**
         * The cameras used for vision.
         */
        public static final CameraConfig[] CAMERA_CONFIGS = new CameraConfig[] {
            Camera.createConfig(
                "photonvision-15",
                0,
                new Pose3d(
                    new Translation3d(0.0, 0.0, 0.25),
                    new Rotation3d()
                )
            ),
            Camera.createConfig(
                "photonvision-16",
                1,
                new Pose3d(
                    new Translation3d(0.0, 0.0, 0.25),
                    new Rotation3d()
                )
            )
        };
    }

    public static final class kSwerve {
        /**
         * The gear ratios for the swerve modules for easier constant definition.
         */
        @SuppressWarnings("unused")
        private static final class SwerveGearRatios {
            static final double L1_DRIVE = 1.0 / 8.14;
            static final double L2_DRIVE = 1.0 / 6.75;
            static final double L3_DRIVE = 1.0 / 6.12;
            static final double L4_DRIVE = 1.0 / 5.14;

            static final double ANGLE = 7.0 / 150.0;
        }

        public static final int PIGEON_ID = 33;
        public static final boolean INVERT_GYRO = false;
        public static final String CANBUS = "DriveBus";

<<<<<<< HEAD
=======
        @DoubleConst(crash = 4.8)
        public static double MAX_DRIVE_VELOCITY;

        @DoubleConst(crash = 10.0)
        public static double MAX_ANGULAR_VELOCITY;

>>>>>>> fb7c40e0
        /* Drivetrain Constants */
        public static final double TRACK_WIDTH = 0.551942;
        public static final double WHEEL_DIAMETER = 0.1016;
        public static final double WHEEL_CIRCUMFERENCE = WHEEL_DIAMETER * Math.PI;
        // public static final double DRIVEBASE_RADIUS = Math.sqrt(Math.pow(TRACK_WIDTH / 2.0, 2) + Math.pow(WHEEL_BASE / 2.0, 2));
        public static final double DRIVEBASE_RADIUS = 0.39;
        public static final double DRIVEBASE_CIRCUMFERENCE = DRIVEBASE_RADIUS * TAU;

        public static final double ANGLE_GEAR_RATIO = SwerveGearRatios.ANGLE;

        public static final double DRIVE_GEAR_RATIO = SwerveGearRatios.L3_DRIVE;

        /**Not every motor can output the max speed at all times, add a buffer to make closed loop more accurate */
        public static final double MOTOR_OUTPUT_SCALAR = 0.95;

        /**User defined acceleration time in seconds */
        public static final double ACCELERATION_TIME = 1.0;

        public static final double MAX_DRIVE_VELOCITY = 
            (Motors.Falcon500Foc.FREE_SPEED / TAU) * DRIVE_GEAR_RATIO * WHEEL_CIRCUMFERENCE * MOTOR_OUTPUT_SCALAR;
        public static final double MAX_DRIVE_ACCELERATION = MAX_DRIVE_VELOCITY / ACCELERATION_TIME;

        public static final double MAX_ANGULAR_VELOCITY = MAX_DRIVE_VELOCITY / DRIVEBASE_CIRCUMFERENCE * TAU;
        public static final double MAX_ANGULAR_ACCELERATION = MAX_ANGULAR_VELOCITY / ACCELERATION_TIME;

        /* Inverts */
        public static final InvertedValue ANGLE_MOTOR_INVERT = InvertedValue.Clockwise_Positive;
        public static final InvertedValue DRIVE_MOTOR_INVERT = InvertedValue.CounterClockwise_Positive;
        public static final SensorDirectionValue CANCODER_INVERT = SensorDirectionValue.CounterClockwise_Positive;

        /* Neutral Modes */
        public static final NeutralModeValue ANGLE_NEUTRAL_MODE = NeutralModeValue.Coast;
        public static final NeutralModeValue DRIVE_NEUTRAL_MODE = NeutralModeValue.Brake;

        public static final class DriveMotorConstants {
            public static final double kP = 0.4;
            public static final double kI = 0.0;
            public static final double kD = 0.0;
        }

        public static final class AngleMotorConstants {
            public static final double kP = 11.0;
            public static final double kI = 0.0;
            public static final double kD = 0.0;
        }

        public static final double ANGLE_CONTROLLER_KP = 8.0;

        public static final class Mod0 {
            public static final ModuleId MODULE = ModuleId.m0;
            public static final int DRIVE_MOTOR_ID = 1;
            public static final int ANGLE_MOTOR_ID = 2;
            public static final int CANCODER_ID = 21;
            public static final double ROTATION_OFFSET = 0.21875;
            public static final Translation2d CHASSIS_OFFSET = new Translation2d(-TRACK_WIDTH / 2.0, TRACK_WIDTH / 2.0);
            public static final SwerveModuleConstants CONSTANTS = new SwerveModuleConstants(MODULE, DRIVE_MOTOR_ID,
                    ANGLE_MOTOR_ID, CANCODER_ID, CHASSIS_OFFSET, ROTATION_OFFSET);
        }

        public static final class Mod1 {
            public static final ModuleId MODULE = ModuleId.m1;
            public static final int DRIVE_MOTOR_ID = 3;
            public static final int ANLGE_MOTOR_ID = 4;
            public static final int CANCODER_ID = 22;
            public static final double ROTATION_OFFSET = 0.3278805;
            public static final Translation2d CHASSIS_OFFSET = new Translation2d(TRACK_WIDTH / 2.0, TRACK_WIDTH / 2.0);
            public static final SwerveModuleConstants CONSTANTS = new SwerveModuleConstants(MODULE, DRIVE_MOTOR_ID,
                    ANLGE_MOTOR_ID, CANCODER_ID, CHASSIS_OFFSET, ROTATION_OFFSET);
        }

        public static final class Mod2 {
            public static final ModuleId MODULE = ModuleId.m2;
            public static final int DRIVE_MOTOR_ID = 5;
            public static final int ANGLE_MOTOR_ID = 6;
            public static final int CANCODER_ID = 23;
            public static final double ROTATION_OFFSET = 0.65;
            public static final Translation2d CHASSIS_OFFSET = new Translation2d(TRACK_WIDTH / 2.0, -TRACK_WIDTH / 2.0);
            public static final SwerveModuleConstants CONSTANTS = new SwerveModuleConstants(MODULE, DRIVE_MOTOR_ID,
                    ANGLE_MOTOR_ID, CANCODER_ID, CHASSIS_OFFSET, ROTATION_OFFSET);
        }

        public static final class Mod3 {
            public static final ModuleId MODULE = ModuleId.m3;
            public static final int DRIVE_MOTOR_ID = 7;
            public static final int ANGLE_MOTOR_ID = 8;
            public static final int CANCODER_ID = 24;
            public static final double ROTATION_OFFSET = 0.5776361;
            public static final Translation2d CHASSIS_OFFSET = new Translation2d(-TRACK_WIDTH / 2.0, -TRACK_WIDTH / 2.0);
            public static final SwerveModuleConstants CONSTANTS = new SwerveModuleConstants(MODULE, DRIVE_MOTOR_ID,
                    ANGLE_MOTOR_ID, CANCODER_ID, CHASSIS_OFFSET, ROTATION_OFFSET);
        }

        public static final Translation2d[] MODULE_CHASSIS_OFFSETS = new Translation2d[] {
            Mod0.CHASSIS_OFFSET,
            Mod1.CHASSIS_OFFSET,
            Mod2.CHASSIS_OFFSET,
            Mod3.CHASSIS_OFFSET
        };

        public static final SwerveDriveKinematics SWERVE_KINEMATICS = new SwerveDriveKinematics(
            MODULE_CHASSIS_OFFSETS
        );
    }

    public static final class kAuto {
        public static final PIDConstants AUTO_TRANSLATION_PID = new PIDConstants(3.4, 0, 0.0);
        public static final PIDConstants AUTO_ANGULAR_PID = new PIDConstants(3.0, 0.0, 0.0);
        public static final PathConstraints DYNAMIC_PATH_CONSTRAINTS = new PathConstraints(
<<<<<<< HEAD
            kSwerve.MAX_DRIVE_VELOCITY,
            kSwerve.MAX_DRIVE_ACCELERATION,
            kSwerve.MAX_ANGULAR_VELOCITY,
            kSwerve.MAX_ANGULAR_ACCELERATION);
        public static final double DYN_END_VELO = 3.0;
=======
            3.0,
            3.0,
            Units.degreesToRadians(540.0),
            Units.degreesToRadians(720.0)
        );
        public static final ReplanningConfig DYNAMIC_REPLANNING_CONFIG = new ReplanningConfig(
            true,
            false
        );
>>>>>>> fb7c40e0
    }
}<|MERGE_RESOLUTION|>--- conflicted
+++ resolved
@@ -112,15 +112,6 @@
         public static final boolean INVERT_GYRO = false;
         public static final String CANBUS = "DriveBus";
 
-<<<<<<< HEAD
-=======
-        @DoubleConst(crash = 4.8)
-        public static double MAX_DRIVE_VELOCITY;
-
-        @DoubleConst(crash = 10.0)
-        public static double MAX_ANGULAR_VELOCITY;
-
->>>>>>> fb7c40e0
         /* Drivetrain Constants */
         public static final double TRACK_WIDTH = 0.551942;
         public static final double WHEEL_DIAMETER = 0.1016;
@@ -229,22 +220,14 @@
         public static final PIDConstants AUTO_TRANSLATION_PID = new PIDConstants(3.4, 0, 0.0);
         public static final PIDConstants AUTO_ANGULAR_PID = new PIDConstants(3.0, 0.0, 0.0);
         public static final PathConstraints DYNAMIC_PATH_CONSTRAINTS = new PathConstraints(
-<<<<<<< HEAD
             kSwerve.MAX_DRIVE_VELOCITY,
             kSwerve.MAX_DRIVE_ACCELERATION,
             kSwerve.MAX_ANGULAR_VELOCITY,
-            kSwerve.MAX_ANGULAR_ACCELERATION);
-        public static final double DYN_END_VELO = 3.0;
-=======
-            3.0,
-            3.0,
-            Units.degreesToRadians(540.0),
-            Units.degreesToRadians(720.0)
+            kSwerve.MAX_ANGULAR_ACCELERATION
         );
         public static final ReplanningConfig DYNAMIC_REPLANNING_CONFIG = new ReplanningConfig(
             true,
             false
         );
->>>>>>> fb7c40e0
     }
 }