package com.igknighters.constants;

import com.ctre.phoenix6.signals.InvertedValue;
import com.ctre.phoenix6.signals.NeutralModeValue;
import com.ctre.phoenix6.signals.SensorDirectionValue;
import com.igknighters.ConstantHelper.*;
import com.igknighters.util.SwerveModuleConstants;
import com.igknighters.util.SwerveModuleConstants.ModuleId;
import com.igknighters.vision.Camera;
import com.pathplanner.lib.util.PIDConstants;

import edu.wpi.first.apriltag.AprilTagFields;
import edu.wpi.first.math.VecBuilder;
import edu.wpi.first.math.Vector;
import edu.wpi.first.math.geometry.Pose3d;
import edu.wpi.first.math.geometry.Rotation3d;
import edu.wpi.first.math.geometry.Translation2d;
import edu.wpi.first.math.geometry.Translation3d;
import edu.wpi.first.math.kinematics.SwerveDriveKinematics;
import edu.wpi.first.math.numbers.N3;
import edu.wpi.first.math.util.Units;

public final class ConstValues {
    @SuppressWarnings("unused")
    private static final class Conv {
        public static final double FEET_TO_METERS = 0.3048;
        public static final double INCHES_TO_METERS = 0.0254;
        public static final double DEGREES_TO_RADIANS = Math.PI / 180.0;
        public static final double ROTATIONS_TO_RADIANTS = 2 * Math.PI;
    }

    public static final boolean DEBUG = true; // this should be false for competition
    public static final double PERIODIC_TIME = 0.02; // 20ms

    public static final class kDimensions {
        public static final double ROBOT_WIDTH = Units.inchesToMeters(26);
        public static final double ROBOT_LENGTH = Units.inchesToMeters(26);
        public static final double BUMPER_THICKNESS = Units.inchesToMeters(2.7);
    }

    public static final class kVision {
        /** The least trustworthy std dev */
        public static final Vector<N3> visionStdDevs = VecBuilder.fill(0.9, 0.9, 0.9);
        /** The middle trustworthy std dev */
        public static final Vector<N3> visionStdDevsTrust = VecBuilder.fill(0.4, 0.4, 0.4);
        /** The most trustworthy std dev */
        public static final Vector<N3> visionStdDevsReal = VecBuilder.fill(0.15, 0.15, 0.15);

        public static final double ToleratedHistoryDifference = 0.1;
        public static final double ToleratedMultiCamDifference = 0.1;

        /**
         * The cameras used for vision.
         */
        public static final Camera[] CAMERAS = new Camera[] {
            new Camera(
                "RearLeftCamera",
                0,
                new Pose3d(
                    new Translation3d(0.0, 0.0, 0.25),
                    new Rotation3d()
                )
            ),
            new Camera(
                "RearRightCamera",
                1,
                new Pose3d(
                    new Translation3d(0.0, 0.0, 0.25),
                    new Rotation3d()
                )
            )
        };
    }

    public static final class kSwerve {
        /**
         * The gear ratios for the swerve modules for easier constant definition.
         */
        @SuppressWarnings("unused")
        private static final class SwerveGearRatios {
            static final double L1_DRIVE = 1.0 / 8.14;
            static final double L2_DRIVE = 1.0 / 6.75;
            static final double L3_DRIVE = 1.0 / 6.12;
            static final double L4_DRIVE = 1.0 / 5.14;

            static final double ANGLE = 7.0 / 150.0;
        }

        public static final AprilTagFields APRIL_TAG_FIELD = AprilTagFields.k2023ChargedUp;

        public static final int PIGEON_ID = 33;
        public static final boolean INVERT_GYRO = false;
        public static final String CANBUS = "DriveBus"; 

        /** The Peak velocity of the swerve drive in meters */
        @DoubleConst(crash = 4.5)
        public static double MAX_DRIVE_VELOCITY;

        /** The Peak angular velocity of the swerve drive in radians */
        @DoubleConst(crash = 10.0)
        public static double MAX_ANGULAR_VELOCITY;

        /* Drivetrain Constants */
        public static final double TRACK_WIDTH = 0.551942;
        public static final double WHEEL_DIAMETER = 0.1016;
        public static final double WHEEL_CIRCUMFERENCE = WHEEL_DIAMETER * Math.PI;
        public static final double DRIVEBASE_RADIUS = Math.sqrt(Math.pow(TRACK_WIDTH, 2) + Math.pow(TRACK_WIDTH, 2));

        public static final double ANGLE_GEAR_RATIO = SwerveGearRatios.ANGLE;

        @DoubleConst(crash = SwerveGearRatios.L2_DRIVE)
        public static double DRIVE_GEAR_RATIO;

        /* Inverts */
        public static final InvertedValue ANGLE_MOTOR_INVERT = InvertedValue.Clockwise_Positive;
        public static final InvertedValue DRIVE_MOTOR_INVERT = InvertedValue.CounterClockwise_Positive;
        public static final SensorDirectionValue CANCODER_INVERT = SensorDirectionValue.CounterClockwise_Positive;

        /* Neutral Modes */
        public static final NeutralModeValue ANGLE_NEUTRAL_MODE = NeutralModeValue.Coast;
        public static final NeutralModeValue DRIVE_NEUTRAL_MODE = NeutralModeValue.Brake;

        public static final class DriveMotorConstants {
            public static final double kP = 0.4;
            public static final double kI = 0.0;
            public static final double kD = 0.0;
        }

        public static final class AngleMotorConstants {
            public static final double kP = 11.0;
            public static final double kI = 0.0;
            public static final double kD = 0.0;
        }

        public static final class Mod0 {
            public static final ModuleId MODULE = ModuleId.m0;
            public static final int DRIVE_MOTOR_ID = 1;
            public static final int ANGLE_MOTOR_ID = 2;
            public static final int CANCODER_ID = 21;
            public static final double ROTATION_OFFSET = 0.21875;
            public static final Translation2d CHASSIS_OFFSET = new Translation2d(-TRACK_WIDTH / 2.0, TRACK_WIDTH / 2.0);
            public static final SwerveModuleConstants CONSTANTS = new SwerveModuleConstants(MODULE, DRIVE_MOTOR_ID,
                    ANGLE_MOTOR_ID, CANCODER_ID, CHASSIS_OFFSET, ROTATION_OFFSET);
        }

        public static final class Mod1 {
            public static final ModuleId MODULE = ModuleId.m1;
            public static final int DRIVE_MOTOR_ID = 3;
            public static final int ANLGE_MOTOR_ID = 4;
            public static final int CANCODER_ID = 22;
            public static final double ROTATION_OFFSET = 0.3278805;
            public static final Translation2d CHASSIS_OFFSET = new Translation2d(TRACK_WIDTH / 2.0, TRACK_WIDTH / 2.0);
            public static final SwerveModuleConstants CONSTANTS = new SwerveModuleConstants(MODULE, DRIVE_MOTOR_ID,
                    ANLGE_MOTOR_ID, CANCODER_ID, CHASSIS_OFFSET, ROTATION_OFFSET);
        }

        public static final class Mod2 {
            public static final ModuleId MODULE = ModuleId.m2;
            public static final int DRIVE_MOTOR_ID = 5;
            public static final int ANGLE_MOTOR_ID = 6;
            public static final int CANCODER_ID = 23;
<<<<<<< HEAD
            public static final double ROTATION_OFFSET = 0.6540972;
            public static final Translation2d CHASSIS_OFFSET = new Translation2d(TRACK_WIDTH / 2.0, -TRACK_WIDTH / 2.0);
=======
            public static final double ROTATION_OFFSET = 0.65;
            public static final Translation2d CHASSIS_OFFSET = new Translation2d(WHEEL_BASE / 2.0, -TRACK_WIDTH / 2.0);
>>>>>>> bddf858b
            public static final SwerveModuleConstants CONSTANTS = new SwerveModuleConstants(MODULE, DRIVE_MOTOR_ID,
                    ANGLE_MOTOR_ID, CANCODER_ID, CHASSIS_OFFSET, ROTATION_OFFSET);
        }

        public static final class Mod3 {
            public static final ModuleId MODULE = ModuleId.m3;
            public static final int DRIVE_MOTOR_ID = 7;
            public static final int ANGLE_MOTOR_ID = 8;
            public static final int CANCODER_ID = 24;
            public static final double ROTATION_OFFSET = 0.5776361;
            public static final Translation2d CHASSIS_OFFSET = new Translation2d(-TRACK_WIDTH / 2.0, -TRACK_WIDTH / 2.0);
            public static final SwerveModuleConstants CONSTANTS = new SwerveModuleConstants(MODULE, DRIVE_MOTOR_ID,
                    ANGLE_MOTOR_ID, CANCODER_ID, CHASSIS_OFFSET, ROTATION_OFFSET);
        }

        public static final Translation2d[] MODULE_CHASSIS_OFFSETS = new Translation2d[] {
            Mod0.CHASSIS_OFFSET,
            Mod1.CHASSIS_OFFSET,
            Mod2.CHASSIS_OFFSET,
            Mod3.CHASSIS_OFFSET
        };

        public static final SwerveDriveKinematics SWERVE_KINEMATICS = new SwerveDriveKinematics(
            MODULE_CHASSIS_OFFSETS
        );
    }

    public static final class kAuto {
        public static final PIDConstants AUTO_TRANSLATION_PID = new PIDConstants(3.4, 0, 0.0);
        public static final PIDConstants AUTO_ANGULAR_PID = new PIDConstants(3.0, 0.0, 0.0);
    }

    public static final class kUmbrella {


        public static final class kShooter {
            public static final double kP = 1.0;
            public static final double kI = 0.0;
            public static final double kD = 0.0;

            public static final int MOTOR_ID = 17;

            public static final double DEFAULT_TOLERANCE = 0.05;
        }

        public static final class kIntake {
            public static final int MOTOR_ID = 18;
        }


    }

    public static final class kStem{
        public static final class kWrist{
            public static final int MOTOR_ID = 11;
            public static final int CANCODER_ID = 31;
            public static final double MOTOR_kP = 1.0;
            public static final double MOTOR_kI = 0.0;
            public static final double MOTOR_kD = 0.0;

            public static final boolean INVERTED = false;

            @DoubleConst(crash = 0.0, burn = 0.0)
            public static double CANCODER_OFFSET = 0.0;

            //TODO temporary values (converts degrees to radians)
            public static final double WRIST_MIN_ANGLE = (15.0*Math.PI)/180;
            public static final double WRIST_MAX_ANGLE = (90.0*Math.PI)/180;

            public static final double MOTOR_TO_MECHANISM_RATIO = (1.0 / 25.0) * (30.0 / 64.0) * (12.0 / 54.0); //TODO important to find when we have

            public static final double TOLERANCE = 0.5;

        }
    
        public static final class kPivot{
            public static final int LEFT_MOTOR_ID = 13;
            public static final int RIGHT_MOTOR_ID = 14;
            public static final int PIGEON_ID = 31;

            public static final double MOTOR_kP = 1.0;
            public static final double MOTOR_kI = 0;
            public static final double MOTOR_kD = 0;

            //TODO all untested values that need to be found when we have a robor
            public static final double MAX_VELOCITY = 105;
            public static final double MAX_ACCELERATION = 700;
            public static final double MAX_JERK = 10000;// effectively infinite


            public static final double PIVOT_MIN_RADIANS = 0.0;
          
            public static final double PIVOT_MAX_RADIANS = 0.0;

            public static final double PIGEON_OFFSET = 1.85;

            public final static double SCORE_RADIANS = 40.0;

            public static final boolean ENABLE_SOFTLIMITS = false;

            /** For every {@value} rotations of the motor the mechanism moves 1 rotation */
            // motor -> gbx(25:1) -> (30t -> 64t) -> (12t -> 54t)
            public static final double MOTOR_TO_MECHANISM_RATIO = (1.0 / 25.0) * (30.0 / 64.0) * (12.0 / 54.0); //TODO important to find when we have

            public static final boolean INVERTED = false;

            /**
             * The max voltage of the motors to behave more predictably
             * throughout the match.
             */
            public static final double VOLTAGE_COMP = 11.8;
            public static final double TOLERANCE = 0.5;
        }
    }
}<|MERGE_RESOLUTION|>--- conflicted
+++ resolved
@@ -159,13 +159,8 @@
             public static final int DRIVE_MOTOR_ID = 5;
             public static final int ANGLE_MOTOR_ID = 6;
             public static final int CANCODER_ID = 23;
-<<<<<<< HEAD
             public static final double ROTATION_OFFSET = 0.6540972;
             public static final Translation2d CHASSIS_OFFSET = new Translation2d(TRACK_WIDTH / 2.0, -TRACK_WIDTH / 2.0);
-=======
-            public static final double ROTATION_OFFSET = 0.65;
-            public static final Translation2d CHASSIS_OFFSET = new Translation2d(WHEEL_BASE / 2.0, -TRACK_WIDTH / 2.0);
->>>>>>> bddf858b
             public static final SwerveModuleConstants CONSTANTS = new SwerveModuleConstants(MODULE, DRIVE_MOTOR_ID,
                     ANGLE_MOTOR_ID, CANCODER_ID, CHASSIS_OFFSET, ROTATION_OFFSET);
         }
