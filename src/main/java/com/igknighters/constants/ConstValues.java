--- conflicted
+++ resolved
@@ -376,19 +376,11 @@
             public static final double MOTOR_kI = 0.0;
             public static final double MOTOR_kD = 0.0;
 
-<<<<<<< HEAD
-            public static final double MAX_VELOCITY = 100;
-            public static final double MAX_ACCELERATION = 500;
-            public static final double MAX_JERK = 1000;
-
-            public static final double PIVOT_MIN_RADIANS = 2.0 * Conv.DEGREES_TO_RADIANS;
-=======
             public static final double MAX_VELOCITY = 1200;
             public static final double MAX_ACCELERATION = 2000;
             public static final double MAX_JERK = 2000;
 
             public static final double MIN_ANGLE = 7.0 * Conv.DEGREES_TO_RADIANS;
->>>>>>> 0967887b
 
             public static final double MAX_ANGLE = 97.0 * Conv.DEGREES_TO_RADIANS;
 
@@ -458,13 +450,8 @@
 
             public static final double CANCODER_OFFSET = -0.2439;
 
-<<<<<<< HEAD
-            public static final double MIN_ANGLE = 24.0 * Conv.DEGREES_TO_RADIANS;
-            public static final double MAX_ANGLE = 125.0 * Conv.DEGREES_TO_RADIANS;
-=======
             public static final double MIN_ANGLE = 45.0 * Conv.DEGREES_TO_RADIANS;
             public static final double MAX_ANGLE = 110.0 * Conv.DEGREES_TO_RADIANS;
->>>>>>> 0967887b
 
             public static final double MAX_VELOCITY = 1200;
             public static final double MAX_ACCELERATION = 1800;
