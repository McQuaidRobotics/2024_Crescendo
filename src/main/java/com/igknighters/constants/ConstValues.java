package com.igknighters.constants;

import com.ctre.phoenix6.signals.InvertedValue;
import com.ctre.phoenix6.signals.NeutralModeValue;
import com.ctre.phoenix6.signals.SensorDirectionValue;
import com.igknighters.constants.ConstValues.kStem.kTelescope;
import com.igknighters.constants.ConstantHelper.*;
import com.igknighters.subsystems.stem.StemSolvers.AimSolveStrategy;
import com.igknighters.subsystems.swerve.module.SwerveModuleConstants;
import com.igknighters.subsystems.swerve.module.SwerveModuleConstants.ModuleId;
import com.igknighters.subsystems.vision.camera.Camera;
import com.igknighters.subsystems.vision.camera.Camera.CameraConfig;
import com.igknighters.util.LerpTable;
import com.igknighters.util.LerpTable.LerpTableEntry;
import com.igknighters.util.geom.Rectangle2d;
import edu.wpi.first.math.geometry.Rotation3d;
import edu.wpi.first.math.geometry.Transform3d;
import edu.wpi.first.math.geometry.Translation2d;
import edu.wpi.first.math.geometry.Translation3d;
import edu.wpi.first.math.kinematics.SwerveDriveKinematics;

public final class ConstValues {
    private final static double TAU = 2 * Math.PI;

    public final static boolean DEBUG = true;

    // all measurements are in meters unless otherwise specified
    // all angles are in radians unless otherwise specified
    @SuppressWarnings("unused")
    static final class Conv {
        public static final double FEET_TO_METERS = 0.3048;
        public static final double INCHES_TO_METERS = 0.0254;
        public static final double DEGREES_TO_RADIANS = Math.PI / 180.0;
        public static final double ROTATIONS_TO_RADIANTS = TAU;
        public static final double RPM_TO_RADIANS_PER_SECOND = TAU / 60.0;
    }

    @SuppressWarnings("unused")
    private static final class Motors {
        private static final class Falcon500 {
            public static final double FREE_SPEED = 668.1;
            public static final double FREE_CURRENT = 1.5;
            public static final double STALL_TORQUE = 4.69;
            public static final double STALL_CURRENT = 257.0;
        }

        private static final class Falcon500Foc {
            public static final double FREE_SPEED = 636.7;
            public static final double FREE_CURRENT = 1.5;
            public static final double STALL_TORQUE = 5.84;
            public static final double STALL_CURRENT = 304.0;
        }

        public static final class KrakenX60Foc {
            public static final double FREE_SPEED = 608.0;
            public static final double FREE_CURRENT = 2.0;
            public static final double STALL_TORQUE = 9.37;
            public static final double STALL_CURRENT = 483.0;
        }
    }

<<<<<<< HEAD
=======
    public static final boolean DEBUG = true; // this should be false for competition
    public static final boolean DEMO = true; // this should be false for competition
>>>>>>> 8caa0b20
    public static final double PERIODIC_TIME = 0.02; // 20ms
    public static final int PDH_CAN_ID = 61;

    public static final class kChannels {
        public static final String POSITION = "POSITION";
        public static final String POSITION_SWERVE = "POSITION_SWERVE";
        public static final String POSITION_VISION = "POSITION_VISION";
        public static final String VELOCITY = "VELOCITY";

        public static final String SWERVE_ODO_SAMPLES = "SWERVE_ODO_SAMPLES";
        public static final String VISION = "VISION";
        public static final String APRILTAGS = "APRILTAGS";
    }

    public static final class kRobotCollisionGeometry {
        public static final double BUMPER_THICKNESS = 2.8 * Conv.INCHES_TO_METERS;
        public static final double BUMPER_HEIGHT = 5.75 * Conv.INCHES_TO_METERS;
        public static final double FRAME_WIDTH = 26.0 * Conv.INCHES_TO_METERS;

        public static final double UMBRELLA_LENGTH = 13.25 * Conv.INCHES_TO_METERS;
        public static final double UMBRELLA_HEIGHT = 5.0 * Conv.INCHES_TO_METERS;
        public static final double UMBRELLA_OFFSET = 2.45 * Conv.INCHES_TO_METERS;

        public static final double EXTENSION_MAX = 14.0;

        public static final Rectangle2d DRIVE_BASE = new Rectangle2d(
                0.0,
                0.0,
                FRAME_WIDTH + (BUMPER_THICKNESS * 2),
                BUMPER_HEIGHT);

        public static final Rectangle2d BOUNDS = new Rectangle2d(
                (-EXTENSION_MAX * Conv.INCHES_TO_METERS) + BUMPER_THICKNESS,
                0.0,
                FRAME_WIDTH + ((EXTENSION_MAX * 2) * Conv.INCHES_TO_METERS),
                48.0 * Conv.INCHES_TO_METERS);

        public static final Translation2d PIVOT_LOCATION = new Translation2d(
                ((32.6 / 2.0) - 9.5) * Conv.INCHES_TO_METERS,
                7.25 * Conv.INCHES_TO_METERS);
    }

    public static final class kControls {
        public static final double SHOOTER_RPM = 6500.0;
        public static final double AUTO_SHOOTER_RPM = 8000.0;
        public static final double SHOOTER_IDLE_RPM = 2000.0;
        public static final double INTAKE_PERCENT = 0.8;

        public static final double STATIONARY_AIM_AT_PIVOT_RADIANS = 40.0 * Conv.DEGREES_TO_RADIANS;
        public static final double STATIONARY_WRIST_ANGLE = 71.0 * Conv.DEGREES_TO_RADIANS;
        public static final double MAX_HEIGHT_AIM_AT_PIVOT_RADIANS = 86.0 * Conv.DEGREES_TO_RADIANS;
        public static final double MAX_HEIGHT_AIM_AT_TELESCOPE_METERS = kTelescope.MAX_METERS;

        public static final AimSolveStrategy DEFAULT_AIM_STRATEGY = AimSolveStrategy.STATIONARY_PIVOT_GRAVITY;
    }

    public static final class kVision {
        public static final double AMBIGUITY_CUTOFF = 0.15;

        public static final double MAX_Z_DELTA = 0.2;
        public static final double MAX_ANGLE_DELTA = 5.0 * Conv.DEGREES_TO_RADIANS;

        private static enum CameraConfigs {
            CRASH(
                    new CameraConfig[] {
                            Camera.createConfig(
                                    "photon_module_1",
                                    0,
                                    new Transform3d(
                                            new Translation3d(
                                                    -11.3 * Conv.INCHES_TO_METERS,
                                                    -8.6 * Conv.INCHES_TO_METERS,
                                                    8.0 * Conv.INCHES_TO_METERS),
                                            new Rotation3d(
                                                    0.0,
                                                    -20.0 * Conv.DEGREES_TO_RADIANS,
                                                    Math.PI))),
                            Camera.createConfig(
                                    "photon__module_2",
                                    1,
                                    new Transform3d(
                                            new Translation3d(
                                                    -11.3 * Conv.INCHES_TO_METERS,
                                                    8.6 * Conv.INCHES_TO_METERS,
                                                    8.0 * Conv.INCHES_TO_METERS),
                                            new Rotation3d(
                                                    0.0,
                                                    -20.0 * Conv.DEGREES_TO_RADIANS,
                                                    Math.PI)))
                    }),
            BURN(new CameraConfig[] {});

            public final CameraConfig[] cameras;

            private CameraConfigs(CameraConfig[] cameras) {
                this.cameras = cameras;
            }
        }

        /**
         * The cameras used for vision.
         */
        public final static CameraConfig[] CAMERA_CONFIGS = CameraConfigs.valueOf(
                RobotConfig.getRobotID().constID.name() // most based java code of the century
        ).cameras;
    }

    @BoolConst(crash = true, burn = false)
    public static boolean LED_ENABLED;

    public static final class kSwerve {
        /**
         * The gear ratios for the swerve modules for easier constant definition.
         */
        @SuppressWarnings("unused")
        private static final class SwerveGearRatios {
            static final double L1_DRIVE = 8.14;
            static final double L2_DRIVE = (50.0 / 14.0) * (17.0 / 27.0) * (45.0 / 15.0);
            static final double L3_DRIVE = (50.0 / 14.0) * (16.0 / 28.0) * (45.0 / 15.0);
            static final double L3_DRIVE_KRAKEN = (50.0 / 16.0) * (16.0 / 28.0) * (45.0 / 15.0);
            static final double L4_DRIVE = 5.14;

            static final double ANGLE = 150.0 / 7.0;
        }

        public static final int PIGEON_ID = 33;
        public static final boolean INVERT_GYRO = false;
        public static final String CANBUS = "DriveBus";

        /* Drivetrain Constants */
        public static final double TRACK_WIDTH = 0.551942;
        public static final double WHEEL_DIAMETER = 4.0 * Conv.INCHES_TO_METERS;
        public static final double WHEEL_CIRCUMFERENCE = WHEEL_DIAMETER * Math.PI;
        // public static final double DRIVEBASE_RADIUS = Math.sqrt(Math.pow(TRACK_WIDTH
        // / 2.0, 2) + Math.pow(WHEEL_BASE / 2.0, 2));
        public static final double DRIVEBASE_RADIUS = 0.39;
        public static final double DRIVEBASE_CIRCUMFERENCE = DRIVEBASE_RADIUS * TAU;

        public static final double ANGLE_GEAR_RATIO = SwerveGearRatios.ANGLE;

        public static final double DRIVE_GEAR_RATIO = SwerveGearRatios.L3_DRIVE_KRAKEN;

        /**
         * Not every motor can output the max speed at all times, add a buffer to make
         * closed loop more accurate
         */
        public static final double MOTOR_CLOSED_LOOP_OUTPUT_SCALAR = 0.95;

        /** User defined acceleration time in seconds */
        public static final double ACCELERATION_TIME = 0.9;

        public static final double SLIP_CURRENT = 50.0;

        public static final double MAX_DRIVE_VELOCITY = ((Motors.KrakenX60Foc.FREE_SPEED / TAU) / DRIVE_GEAR_RATIO)
                * WHEEL_CIRCUMFERENCE * MOTOR_CLOSED_LOOP_OUTPUT_SCALAR;
        public static final double MAX_DRIVE_ACCELERATION = MAX_DRIVE_VELOCITY / ACCELERATION_TIME;

        public static final double MAX_ANGULAR_VELOCITY = MAX_DRIVE_VELOCITY / DRIVEBASE_RADIUS;
        public static final double MAX_ANGULAR_ACCELERATION = MAX_ANGULAR_VELOCITY / ACCELERATION_TIME;

        public static final double MAX_STEERING_VELOCITY = Motors.Falcon500Foc.FREE_SPEED
                / (ANGLE_GEAR_RATIO * MOTOR_CLOSED_LOOP_OUTPUT_SCALAR);

        /* Inverts */
        public static final InvertedValue ANGLE_MOTOR_INVERT = InvertedValue.Clockwise_Positive;
        public static final InvertedValue DRIVE_MOTOR_INVERT = InvertedValue.CounterClockwise_Positive;
        public static final SensorDirectionValue CANCODER_INVERT = SensorDirectionValue.CounterClockwise_Positive;

        /* Neutral Modes */
        public static final NeutralModeValue ANGLE_NEUTRAL_MODE = NeutralModeValue.Coast;
        public static final NeutralModeValue DRIVE_NEUTRAL_MODE = NeutralModeValue.Brake;

        public static final class kDriveMotor {
            public static final double kP = 0.27;
            public static final double kI = 0.0;
            public static final double kD = 0.0;

            public static final double kS = 0.15;
            public static final double kV = 0.0;
        }

        public static final class kAngleMotor {
            public static final double kP = 11.0;
            public static final double kI = 0.0;
            public static final double kD = 0.0;
        }

        public static final class kRotationController {
            public static final double kP = 8.0;
            public static final double kD = 0.2;

            public static final double CONSTRAINT_SCALAR = 0.7;
        }

        public static final boolean ORIENT_TELEOP_FOR_SIM = false;

        public static final LerpTable TELEOP_TRANSLATION_AXIS_CURVE = new LerpTable(
                new LerpTableEntry(0.0, 0.0),
                new LerpTableEntry(0.15, 0.0), // deadzone
                new LerpTableEntry(0.7, 0.4),
                new LerpTableEntry(1.0, 1.0));

        public static final LerpTable TELEOP_ROTATION_AXIS_CURVE = new LerpTable(
                new LerpTableEntry(0.0, 0.0),
                new LerpTableEntry(0.15, 0.0), // deadzone
                new LerpTableEntry(0.7, 0.4),
                new LerpTableEntry(1.0, 1.0));

        public static final class kMod0 {
            public static final ModuleId MODULE = ModuleId.m0;
            public static final int DRIVE_MOTOR_ID = 1;
            public static final int ANGLE_MOTOR_ID = 2;
            public static final int CANCODER_ID = 21;

            @DoubleConst(crash = -0.1015, burn = -0.2133)
            public static double ROTATION_OFFSET;

            public static final Translation2d CHASSIS_OFFSET = new Translation2d(TRACK_WIDTH / 2.0, -TRACK_WIDTH / 2.0);
            public static final SwerveModuleConstants CONSTANTS = new SwerveModuleConstants(kMod0.class);
        }

        public static final class kMod1 {
            public static final ModuleId MODULE = ModuleId.m1;
            public static final int DRIVE_MOTOR_ID = 3;
            public static final int ANGLE_MOTOR_ID = 4;
            public static final int CANCODER_ID = 22;

            @DoubleConst(crash = 0.42529, burn = -0.39868)
            public static double ROTATION_OFFSET;

            public static final Translation2d CHASSIS_OFFSET = new Translation2d(-TRACK_WIDTH / 2.0,
                    -TRACK_WIDTH / 2.0);
            public static final SwerveModuleConstants CONSTANTS = new SwerveModuleConstants(kMod1.class);
        }

        public static final class kMod2 {
            public static final ModuleId MODULE = ModuleId.m2;
            public static final int DRIVE_MOTOR_ID = 5;
            public static final int ANGLE_MOTOR_ID = 6;
            public static final int CANCODER_ID = 23;

            @DoubleConst(crash = -0.4182, burn = 0.060546)
            public static double ROTATION_OFFSET;

            public static final Translation2d CHASSIS_OFFSET = new Translation2d(-TRACK_WIDTH / 2.0, TRACK_WIDTH / 2.0);
            public static final SwerveModuleConstants CONSTANTS = new SwerveModuleConstants(kMod2.class);
        }

        public static final class kMod3 {
            public static final ModuleId MODULE = ModuleId.m3;
            public static final int DRIVE_MOTOR_ID = 7;
            public static final int ANGLE_MOTOR_ID = 8;
            public static final int CANCODER_ID = 24;

            @DoubleConst(crash = -0.1086, burn = 0.108154)
            public static double ROTATION_OFFSET;

            public static final Translation2d CHASSIS_OFFSET = new Translation2d(TRACK_WIDTH / 2.0,
                    TRACK_WIDTH / 2.0);
            public static final SwerveModuleConstants CONSTANTS = new SwerveModuleConstants(kMod3.class);
        }

        public static final Translation2d[] MODULE_CHASSIS_OFFSETS = new Translation2d[] {
                kMod0.CHASSIS_OFFSET,
                kMod1.CHASSIS_OFFSET,
                kMod2.CHASSIS_OFFSET,
                kMod3.CHASSIS_OFFSET
        };

        public static final SwerveDriveKinematics SWERVE_KINEMATICS = new SwerveDriveKinematics(
                MODULE_CHASSIS_OFFSETS);
    }

    public static final class kAuto {
        public static final class kTranslation {
            public static final double kP = 3.4;
            public static final double kI = 0.0;
            public static final double kD = 0.0;
        }
        public static final class kRotation {
            public static final double kP = 3.0;
            public static final double kI = 0.0;
            public static final double kD = 0.0;
        }
        public static final double AUTO_SHOOTER_RPM = 6000.0;
    }

    public static final class kUmbrella {
        public static final double NOTE_VELO = 25.0;
        public static final String CANBUS = "SuperStructureBus";

        public static final class kShooter {
            public static final double MOTOR_RIGHT_kP = 0.15;
            public static final double MOTOR_RIGHT_kI = 0.0;
            public static final double MOTOR_RIGHT_kD = 0.00;
            public static final double MOTOR_RIGHT_kS = 0.155;
            public static final double MOTOR_RIGHT_kV = 0.118;

            public static final double MOTOR_LEFT_kP = 0.15;
            public static final double MOTOR_LEFT_kI = 0.0;
            public static final double MOTOR_LEFT_kD = 0.00;
            public static final double MOTOR_LEFT_kS = 0.15;
            public static final double MOTOR_LEFT_kV = 0.118;

            public static final int LEFT_MOTOR_ID = 17;
            public static final int RIGHT_MOTOR_ID = 18;

            public static final double MECHANISM_RATIO = 1.5;
            public static final double WHEEL_DIAMETER = 4.0;

            public static final double DEFAULT_TOLERANCE = 0.03;

            public static final double PEAK_CURRENT = 80.0;
            public static final double MAX_SHOOT_SPEED = 8000.0 * Conv.RPM_TO_RADIANS_PER_SECOND;

            public static final double LEFT_MOTOR_DIFF = 0.9;

            // public static final LerpTable DISTANCE_TO_RPM_CURVE = new LerpTable(
            //     new LerpTableEntry(0.0, 8000),
            //     new LerpTableEntry(20.0, 8000)
            // );

            // public static final LerpTable RPM_TO_AVERAGE_NOTE_VELO_CURVE = new LerpTable(
            //     new LerpTableEntry(0, 25.0),
            //     new LerpTableEntry(100000, 25.0)
            // );

            public static final double AVERAGE_NOTE_VELO_EST = 25.0;
        }

        public static final class kIntake {
            public static final int UPPER_MOTOR_ID = 19;
            public static final int LOWER_MOTOR_ID = 20;

            public static final double UPPER_DIAMETER = 2.0625 * Conv.INCHES_TO_METERS;
            public static final double LOWER_DIAMETER = 1.25 * Conv.INCHES_TO_METERS;

            public static final double UPPER_MECHANISM_RATIO = 2.0;
            public static final double LOWER_MECHANISM_RATIO = 22.0 / 12.0;

            public static final double UPPER_DIFF = (LOWER_DIAMETER / UPPER_DIAMETER)
                    * (UPPER_MECHANISM_RATIO / LOWER_MECHANISM_RATIO);

            public static final boolean BEAM_IS_UPPER = true;
        }

    }

    public static final class kStem {
        public static final String CANBUS = "SuperStructureBus";

        public static final int COAST_SWITCH_CHANNEL = 9;

        public static final double MECHANICALLY_VIABLE_BUFFER = 0.03;

        public static final class kPivot {

            public static final class kDimensions {
                /**
                 * From the center of the robot
                 */
                public static final Translation2d PIVOT_AXEL_LOCATION = new Translation2d(
                        -9.0 * Conv.INCHES_TO_METERS,
                        7.25 * Conv.INCHES_TO_METERS);
            }

            public static final int LEFT_MOTOR_ID = 11;
            public static final int RIGHT_MOTOR_ID = 12;
            public static final int PIGEON_ID = 31;

            public static final double MOTOR_kP = 0.7;
            public static final double MOTOR_kI = 0.0;
            public static final double MOTOR_kD = 0.0;
            public static final double MOTOR_kS = 0.0;
            public static final double MOTOR_kV = 0.0;

            public static final double MAX_VELOCITY = 100;
            public static final double MAX_ACCELERATION = 4500;
            public static final double MAX_JERK = 0;

            public static final double MIN_ANGLE = 7.0 * Conv.DEGREES_TO_RADIANS;

            public static final double MAX_ANGLE = 97.0 * Conv.DEGREES_TO_RADIANS;

            public static final boolean ENABLE_SOFTLIMITS = true;

            /** For every {@value} rotations of the motor the mechanism moves 1 rotation */
            // motor -> gbx(100:1) -> (15 -> 42) -> mechanism
            public static final double MOTOR_TO_MECHANISM_RATIO = (5.0 * 5.0 * 5.0) * (42.0 / 15.0);

            public static final boolean INVERTED = false;

            /**
             * The max voltage of the motors to behave more predictably
             * throughout the match.
             */
            public static final double VOLTAGE_COMP = 11.8;
            public static final double TARGET_TOLERANCE = 0.5 * Conv.DEGREES_TO_RADIANS;
        }

        public static final class kTelescope {
            public static final int MOTOR_ID = 15;

            public static final double MOTOR_kP = 5.0;
            public static final double MOTOR_kI = 0.0;
            public static final double MOTOR_kD = 0.1;

            public static final double MAX_VELOCITY = 50;
            public static final double MAX_ACCELERATION = 400;
            public static final double MAX_JERK = 2000;

            public static final double MOTOR_TO_MECHANISM_RATIO = 20.0;

            public static final double SPROCKET_CIRCUMFERENCE = 0.895 * TAU * Conv.INCHES_TO_METERS;

            public static final double MIN_METERS = 16.0 * Conv.INCHES_TO_METERS;
            public static final double MAX_METERS = MIN_METERS
                    + ((40.427 / MOTOR_TO_MECHANISM_RATIO) * SPROCKET_CIRCUMFERENCE);

            public static final boolean INVERTED = false;

            /**
             * Tolerance in meters
             */
            public static final double TARGET_TOLERANCE = 0.02;
        }

        public static final class kWrist {

            public static final class kDimensions {
                public static final double ANGLE_OFFSET = 38.65 * Conv.DEGREES_TO_RADIANS;
                public static final double MOTOR_PIVOT_TO_WRIST_PIVOT = 3.393 * Conv.INCHES_TO_METERS;
                public static final double WRIST_PIVOT_TO_NUT = 1.566 * Conv.INCHES_TO_METERS;
            }

            public static final int MOTOR_ID = 16;
            public static final int CANCODER_ID = 26;

            public static final double MOTOR_kP = 140.0;
            public static final double MOTOR_kI = 1.0;
            public static final double MOTOR_kD = 3.0;
            public static final double MOTOR_kS = 0.06;
            public static final double MOTOR_kV = 0.0;

            public static final boolean INVERTED = false;

            public static final double CANCODER_OFFSET = -0.6822;

            public static final double MIN_ANGLE = 8.0 * Conv.DEGREES_TO_RADIANS;
            public static final double MAX_ANGLE = 117.0 * Conv.DEGREES_TO_RADIANS;
            public static final double FROZEN_WRIST_ANGLE = 72.0 * Conv.DEGREES_TO_RADIANS;

            public static final double MOTOR_TO_MECHANISM_RATIO = 9.0 * 4.0 * (84.0 / 22.0);

            public static final double MAX_VELOCITY = 1;
            public static final double MAX_ACCELERATION = 8;
            public static final double MAX_JERK = 20;

            /**
             * Tolerance in radians
             */
            public static final double TARGET_TOLERANCE = 2.5 * Conv.DEGREES_TO_RADIANS;

        }
    }
}<|MERGE_RESOLUTION|>--- conflicted
+++ resolved
@@ -22,8 +22,6 @@
 public final class ConstValues {
     private final static double TAU = 2 * Math.PI;
 
-    public final static boolean DEBUG = true;
-
     // all measurements are in meters unless otherwise specified
     // all angles are in radians unless otherwise specified
     @SuppressWarnings("unused")
@@ -59,11 +57,8 @@
         }
     }
 
-<<<<<<< HEAD
-=======
     public static final boolean DEBUG = true; // this should be false for competition
     public static final boolean DEMO = true; // this should be false for competition
->>>>>>> 8caa0b20
     public static final double PERIODIC_TIME = 0.02; // 20ms
     public static final int PDH_CAN_ID = 61;
 
