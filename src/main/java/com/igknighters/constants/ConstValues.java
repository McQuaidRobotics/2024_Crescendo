--- conflicted
+++ resolved
@@ -3,24 +3,17 @@
 import com.ctre.phoenix6.signals.InvertedValue;
 import com.ctre.phoenix6.signals.NeutralModeValue;
 import com.ctre.phoenix6.signals.SensorDirectionValue;
+import com.igknighters.ConstantHelper.*;
 import com.igknighters.subsystems.vision.camera.Camera;
 import com.igknighters.subsystems.vision.camera.Camera.CameraConfig;
 import com.igknighters.util.LerpTable;
 import com.igknighters.util.SwerveModuleConstants;
 import com.igknighters.util.LerpTable.LerpTableEntry;
 import com.igknighters.util.SwerveModuleConstants.ModuleId;
-<<<<<<< HEAD
-import com.igknighters.vision.Camera;
-=======
 import com.pathplanner.lib.path.PathConstraints;
->>>>>>> 6fc6d932
 import com.pathplanner.lib.util.PIDConstants;
 import com.pathplanner.lib.util.ReplanningConfig;
 
-<<<<<<< HEAD
-import edu.wpi.first.apriltag.AprilTagFields;
-=======
->>>>>>> 6fc6d932
 import edu.wpi.first.math.VecBuilder;
 import edu.wpi.first.math.Vector;
 import edu.wpi.first.math.geometry.Pose3d;
@@ -32,13 +25,10 @@
 import edu.wpi.first.math.util.Units;
 
 public final class ConstValues {
-<<<<<<< HEAD
-=======
     private final static double TAU = 2 * Math.PI;
 
     // all measurements are in meters unless otherwise specified
     // all angles are in radians unless otherwise specified
->>>>>>> 6fc6d932
     @SuppressWarnings("unused")
     private static final class Conv {
         public static final double FEET_TO_METERS = 0.3048;
@@ -115,40 +105,6 @@
         };
     }
 
-    public static final class kVision {
-        /** The least trustworthy std dev */
-        public static final Vector<N3> visionStdDevs = VecBuilder.fill(0.9, 0.9, 0.9);
-        /** The middle trustworthy std dev */
-        public static final Vector<N3> visionStdDevsTrust = VecBuilder.fill(0.4, 0.4, 0.4);
-        /** The most trustworthy std dev */
-        public static final Vector<N3> visionStdDevsReal = VecBuilder.fill(0.15, 0.15, 0.15);
-
-        public static final double ToleratedHistoryDifference = 0.1;
-        public static final double ToleratedMultiCamDifference = 0.1;
-
-        /**
-         * The cameras used for vision.
-         */
-        public static final Camera[] CAMERAS = new Camera[] {
-            new Camera(
-                "RearLeftCamera",
-                0,
-                new Pose3d(
-                    new Translation3d(0.0, 0.0, 0.25),
-                    new Rotation3d()
-                )
-            ),
-            new Camera(
-                "RearRightCamera",
-                1,
-                new Pose3d(
-                    new Translation3d(0.0, 0.0, 0.25),
-                    new Rotation3d()
-                )
-            )
-        };
-    }
-
     public static final class kSwerve {
         /**
          * The gear ratios for the swerve modules for easier constant definition.
@@ -167,28 +123,13 @@
         public static final boolean INVERT_GYRO = false;
         public static final String CANBUS = "DriveBus"; 
 
-<<<<<<< HEAD
-        /** The Peak velocity of the swerve drive in meters */
-        @DoubleConst(crash = 4.5)
-        public static double MAX_DRIVE_VELOCITY;
-
-        /** The Peak angular velocity of the swerve drive in radians */
-        @DoubleConst(crash = 10.0)
-        public static double MAX_ANGULAR_VELOCITY;
-
-=======
->>>>>>> 6fc6d932
         /* Drivetrain Constants */
         public static final double TRACK_WIDTH = 0.551942;
         public static final double WHEEL_DIAMETER = 0.1016;
         public static final double WHEEL_CIRCUMFERENCE = WHEEL_DIAMETER * Math.PI;
-<<<<<<< HEAD
-        public static final double DRIVEBASE_RADIUS = Math.sqrt(Math.pow(TRACK_WIDTH, 2) + Math.pow(TRACK_WIDTH, 2));
-=======
         // public static final double DRIVEBASE_RADIUS = Math.sqrt(Math.pow(TRACK_WIDTH / 2.0, 2) + Math.pow(WHEEL_BASE / 2.0, 2));
         public static final double DRIVEBASE_RADIUS = 0.39;
         public static final double DRIVEBASE_CIRCUMFERENCE = DRIVEBASE_RADIUS * TAU;
->>>>>>> 6fc6d932
 
         public static final double ANGLE_GEAR_RATIO = SwerveGearRatios.ANGLE;
 
@@ -273,11 +214,7 @@
             public static final int DRIVE_MOTOR_ID = 5;
             public static final int ANGLE_MOTOR_ID = 6;
             public static final int CANCODER_ID = 23;
-<<<<<<< HEAD
-            public static final double ROTATION_OFFSET = 0.6540972;
-=======
             public static final double ROTATION_OFFSET = 0.65;
->>>>>>> 6fc6d932
             public static final Translation2d CHASSIS_OFFSET = new Translation2d(TRACK_WIDTH / 2.0, -TRACK_WIDTH / 2.0);
             public static final SwerveModuleConstants CONSTANTS = new SwerveModuleConstants(MODULE, DRIVE_MOTOR_ID,
                     ANGLE_MOTOR_ID, CANCODER_ID, CHASSIS_OFFSET, ROTATION_OFFSET);
@@ -363,7 +300,7 @@
             public static final double TOLERANCE = 0.5;
 
         }
-    
+
         public static final class kPivot{
             public static final int LEFT_MOTOR_ID = 13;
             public static final int RIGHT_MOTOR_ID = 14;
