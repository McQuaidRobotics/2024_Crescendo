package com.igknighters.constants;

import com.ctre.phoenix6.signals.InvertedValue;
import com.ctre.phoenix6.signals.NeutralModeValue;
import com.ctre.phoenix6.signals.SensorDirectionValue;
import com.igknighters.ConstantHelper.*;
import com.igknighters.subsystems.swerve.module.SwerveModuleConstants;
import com.igknighters.subsystems.swerve.module.SwerveModuleConstants.ModuleId;
import com.igknighters.subsystems.vision.camera.Camera;
import com.igknighters.subsystems.vision.camera.Camera.CameraConfig;
import com.igknighters.util.LerpTable;
import com.igknighters.util.LerpTable.LerpTableEntry;
import com.igknighters.util.geom.Rectangle2d;
import com.pathplanner.lib.path.PathConstraints;
import com.pathplanner.lib.util.PIDConstants;
import com.pathplanner.lib.util.ReplanningConfig;

import edu.wpi.first.math.geometry.Pose3d;
import edu.wpi.first.math.geometry.Rotation3d;
import edu.wpi.first.math.geometry.Translation2d;
import edu.wpi.first.math.geometry.Translation3d;
import edu.wpi.first.math.kinematics.SwerveDriveKinematics;
import edu.wpi.first.math.util.Units;

public final class ConstValues {
    private final static double TAU = 2 * Math.PI;

    // all measurements are in meters unless otherwise specified
    // all angles are in radians unless otherwise specified
    @SuppressWarnings("unused")
    static final class Conv {
        public static final double FEET_TO_METERS = 0.3048;
        public static final double INCHES_TO_METERS = 0.0254;
        public static final double DEGREES_TO_RADIANS = Math.PI / 180.0;
        public static final double ROTATIONS_TO_RADIANTS = TAU;
        public static final double RPM_TO_RADIANS_PER_SECOND = TAU / 60.0;
    }

    @SuppressWarnings("unused")
    private static final class Motors {
        private static final class Falcon500 {
            public static final double FREE_SPEED = 668.1;
            public static final double FREE_CURRENT = 1.5;
            public static final double STALL_TORQUE = 4.69;
            public static final double STALL_CURRENT = 257.0;
        }

        private static final class Falcon500Foc {
            public static final double FREE_SPEED = 636.7;
            public static final double FREE_CURRENT = 1.5;
            public static final double STALL_TORQUE = 5.84;
            public static final double STALL_CURRENT = 304.0;
        }

        public static final class KrakenX60Foc {
            public static final double FREE_SPEED = 608.0;
            public static final double FREE_CURRENT = 2.0;
            public static final double STALL_TORQUE = 9.37;
            public static final double STALL_CURRENT = 483.0;
        }
    }

    public static final boolean DEBUG = true; // this should be false for competition
    public static final double PERIODIC_TIME = 0.02; // 20ms

    public static final class kRobotCollisionGeometry {
        public static final double BUMPER_THICKNESS = 2.8 * Conv.INCHES_TO_METERS;
        public static final double BUMPER_HEIGHT = 5.75 * Conv.INCHES_TO_METERS;
        public static final double FRAME_WIDTH = 26.0 * Conv.INCHES_TO_METERS;

        public static final double UMBRELLA_LENGTH = 13.25 * Conv.INCHES_TO_METERS;
        public static final double UMBRELLA_HEIGHT = 5.0 * Conv.INCHES_TO_METERS;
        public static final double UMBRELLA_OFFSET = 2.45 * Conv.INCHES_TO_METERS;
        public static final Rectangle2d DRIVE_BASE = new Rectangle2d(
                0.0,
                0.0,
                FRAME_WIDTH + (BUMPER_THICKNESS * 2),
                BUMPER_HEIGHT);
        public static final Rectangle2d BOUNDS = new Rectangle2d(
                (-12.0 * Conv.INCHES_TO_METERS) + BUMPER_THICKNESS,
                0.0,
                FRAME_WIDTH + (24.0 * Conv.INCHES_TO_METERS),
                48.0 * Conv.INCHES_TO_METERS);
<<<<<<< HEAD
=======

>>>>>>> 981a2376
        public static final Translation2d PIVOT_LOCATION = new Translation2d(
                ((32.6 / 2.0) - 9.5) * Conv.INCHES_TO_METERS,
                7.25 * Conv.INCHES_TO_METERS);
    }

    public static final class kControls {
        public static final double SHOOTER_RPM = 3780.0;
        public static final double INTAKE_PERCENT = 0.8;
        public static final double V2_AIM_AT_PIVOT_RADIANS = 42.5 * Conv.DEGREES_TO_RADIANS;
    }

    public static final class kVision {
        public static final double AMBIGUITY_CUTOFF = 0.5;

        public static final double MAX_Z_DELTA = 0.2;

        private static enum CameraConfigs {
            CRASH(
                    new CameraConfig[] {
                            Camera.createConfig(
                                    "photon_module_1",
                                    0,
                                    new Pose3d(
                                            new Translation3d(Units.inchesToMeters(-11.3), Units.inchesToMeters(-8.6),
                                                    Units.inchesToMeters(8.0)),
                                            new Rotation3d(
                                                    0.0,
                                                    Units.degreesToRadians(20.0),
                                                    180.0))),
                            Camera.createConfig(
                                    "photon__module_2",
                                    1,
                                    new Pose3d(
                                            new Translation3d(Units.inchesToMeters(-11.3), Units.inchesToMeters(8.6),
                                                    Units.inchesToMeters(8.0)),
                                            new Rotation3d(
                                                    0.0,
                                                    Units.degreesToRadians(20.0),
                                                    180.0)))
                    }),
            BURN(new CameraConfig[] {});

            public final CameraConfig[] cameras;

            private CameraConfigs(CameraConfig[] cameras) {
                this.cameras = cameras;
            }
        }

        /**
         * The cameras used for vision.
         */
        public final static CameraConfig[] CAMERA_CONFIGS = CameraConfigs.valueOf(
                RobotSetup.getRobotID().constID.name() // most based java code of the century
        ).cameras;
    }

    @BoolConst(crash = true, burn = false)
    public static boolean LED_ENABLED;

    public static final class kSwerve {
        /**
         * The gear ratios for the swerve modules for easier constant definition.
         */
        @SuppressWarnings("unused")
        private static final class SwerveGearRatios {
            static final double L1_DRIVE = 8.14;
            static final double L2_DRIVE = 6.75;
            static final double L3_DRIVE = 6.12;
            static final double L4_DRIVE = 5.14;

            static final double ANGLE = 150.0 / 7.0;
        }

        public static final int PIGEON_ID = 33;
        public static final boolean INVERT_GYRO = false;
        public static final String CANBUS = "DriveBus";

        /* Drivetrain Constants */
        public static final double TRACK_WIDTH = 0.551942;
        public static final double WHEEL_DIAMETER = 0.1016;
        public static final double WHEEL_CIRCUMFERENCE = WHEEL_DIAMETER * Math.PI;
        // public static final double DRIVEBASE_RADIUS = Math.sqrt(Math.pow(TRACK_WIDTH
        // / 2.0, 2) + Math.pow(WHEEL_BASE / 2.0, 2));
        public static final double DRIVEBASE_RADIUS = 0.39;
        public static final double DRIVEBASE_CIRCUMFERENCE = DRIVEBASE_RADIUS * TAU;

        public static final double ANGLE_GEAR_RATIO = SwerveGearRatios.ANGLE;

        public static final double DRIVE_GEAR_RATIO = SwerveGearRatios.L3_DRIVE;

        /**
         * Not every motor can output the max speed at all times, add a buffer to make
         * closed loop more accurate
         */
        public static final double MOTOR_CLOSED_LOOP_OUTPUT_SCALAR = 0.95;

        /** User defined acceleration time in seconds */
        public static final double ACCELERATION_TIME = 0.9;

        public static final double SLIP_CURRENT = 75.0;

        public static final double MAX_DRIVE_VELOCITY = ((Motors.Falcon500Foc.FREE_SPEED / TAU) / DRIVE_GEAR_RATIO)
                * WHEEL_CIRCUMFERENCE * MOTOR_CLOSED_LOOP_OUTPUT_SCALAR;
        public static final double MAX_DRIVE_ACCELERATION = MAX_DRIVE_VELOCITY / ACCELERATION_TIME;

        public static final double MAX_ANGULAR_VELOCITY = MAX_DRIVE_VELOCITY / DRIVEBASE_RADIUS;
        public static final double MAX_ANGULAR_ACCELERATION = MAX_ANGULAR_VELOCITY / ACCELERATION_TIME;

        public static final double MAX_STEERING_VELOCITY = Motors.Falcon500Foc.FREE_SPEED
                / (ANGLE_GEAR_RATIO * MOTOR_CLOSED_LOOP_OUTPUT_SCALAR);

        /* Inverts */
        public static final InvertedValue ANGLE_MOTOR_INVERT = InvertedValue.Clockwise_Positive;
        public static final InvertedValue DRIVE_MOTOR_INVERT = InvertedValue.CounterClockwise_Positive;
        public static final SensorDirectionValue CANCODER_INVERT = SensorDirectionValue.CounterClockwise_Positive;

        /* Neutral Modes */
        public static final NeutralModeValue ANGLE_NEUTRAL_MODE = NeutralModeValue.Coast;
        public static final NeutralModeValue DRIVE_NEUTRAL_MODE = NeutralModeValue.Brake;

        public static final class DriveMotorConstants {
            public static final double kP = 0.27;
            public static final double kI = 0.0;
            public static final double kD = 0.0;

            public static final double kS = 0.15;
            public static final double kV = 0.0;
        }

        public static final class AngleMotorConstants {
            public static final double kP = 11.0;
            public static final double kI = 0.0;
            public static final double kD = 0.0;
        }

        public static final class RotationControllerConstants {
            public static final double kP = 5.5;
            public static final double kD = 0.2;

            public static final double DEADBAND = 1.0 * Conv.DEGREES_TO_RADIANS;
            public static final double CONSTRAINT_SCALAR = 0.7;
        }

        public static final boolean ORIENT_TELEOP_FOR_SIM = true;

        public static final LerpTable TELEOP_TRANSLATION_AXIS_CURVE = new LerpTable(
                new LerpTableEntry(0.0, 0.0),
                new LerpTableEntry(0.1, 0.0), // deadzone
                new LerpTableEntry(0.7, 0.4),
                new LerpTableEntry(1.0, 1.0));

        public static final LerpTable TELEOP_ROTATION_AXIS_CURVE = new LerpTable(
                new LerpTableEntry(0.0, 0.0),
                new LerpTableEntry(0.15, 0.0), // deadzone
                new LerpTableEntry(0.7, 0.4),
                new LerpTableEntry(1.0, 1.0));

        public static final class Mod0 {
            public static final ModuleId MODULE = ModuleId.m0;
            public static final int DRIVE_MOTOR_ID = 1;
            public static final int ANGLE_MOTOR_ID = 2;
            public static final int CANCODER_ID = 21;

            @DoubleConst(crash = -0.323, burn = -0.127441)
            public static double ROTATION_OFFSET;

            public static final Translation2d CHASSIS_OFFSET = new Translation2d(TRACK_WIDTH / 2.0, -TRACK_WIDTH / 2.0);
            public static final SwerveModuleConstants CONSTANTS = new SwerveModuleConstants(Mod0.class);
        }

        public static final class Mod1 {
            public static final ModuleId MODULE = ModuleId.m1;
            public static final int DRIVE_MOTOR_ID = 3;
            public static final int ANGLE_MOTOR_ID = 4;
            public static final int CANCODER_ID = 22;

            @DoubleConst(crash = -0.352, burn = -0.259521)
            public static double ROTATION_OFFSET;

            public static final Translation2d CHASSIS_OFFSET = new Translation2d(-TRACK_WIDTH / 2.0,
                    -TRACK_WIDTH / 2.0);
            public static final SwerveModuleConstants CONSTANTS = new SwerveModuleConstants(Mod1.class);
        }

        public static final class Mod2 {
            public static final ModuleId MODULE = ModuleId.m2;
            public static final int DRIVE_MOTOR_ID = 5;
            public static final int ANGLE_MOTOR_ID = 6;
            public static final int CANCODER_ID = 23;

            @DoubleConst(crash = -0.4189, burn = 0.077393)
            public static double ROTATION_OFFSET;

            public static final Translation2d CHASSIS_OFFSET = new Translation2d(-TRACK_WIDTH / 2.0, TRACK_WIDTH / 2.0);
            public static final SwerveModuleConstants CONSTANTS = new SwerveModuleConstants(Mod2.class);
        }

        public static final class Mod3 {
            public static final ModuleId MODULE = ModuleId.m3;
            public static final int DRIVE_MOTOR_ID = 7;
            public static final int ANGLE_MOTOR_ID = 8;
            public static final int CANCODER_ID = 24;

            @DoubleConst(crash = -0.1025, burn = 0.123291)
            public static double ROTATION_OFFSET = -0.041504;

            public static final Translation2d CHASSIS_OFFSET = new Translation2d(TRACK_WIDTH / 2.0,
                    TRACK_WIDTH / 2.0);
            public static final SwerveModuleConstants CONSTANTS = new SwerveModuleConstants(Mod3.class);
        }

        public static final Translation2d[] MODULE_CHASSIS_OFFSETS = new Translation2d[] {
                Mod0.CHASSIS_OFFSET,
                Mod1.CHASSIS_OFFSET,
                Mod2.CHASSIS_OFFSET,
                Mod3.CHASSIS_OFFSET
        };

        public static final SwerveDriveKinematics SWERVE_KINEMATICS = new SwerveDriveKinematics(
                MODULE_CHASSIS_OFFSETS);
    }

    public static final class kAuto {
        public static final PIDConstants AUTO_TRANSLATION_PID = new PIDConstants(3.4, 0, 0.0);
        public static final PIDConstants AUTO_ANGULAR_PID = new PIDConstants(3.0, 0.0, 0.0);
        public static final PathConstraints DYNAMIC_PATH_CONSTRAINTS = new PathConstraints(
                kSwerve.MAX_DRIVE_VELOCITY,
                kSwerve.MAX_DRIVE_ACCELERATION,
                kSwerve.MAX_ANGULAR_VELOCITY,
                kSwerve.MAX_ANGULAR_ACCELERATION);
        public static final ReplanningConfig DYNAMIC_REPLANNING_CONFIG = new ReplanningConfig(
                true,
                false);
    }

    public static final class kUmbrella {
        public static final double NOTE_VELO = 50.0;
        public static final double NOTE_VELO_AUTO = 50.0;
        public static final String CANBUS = "SuperStructureBus";

        public static final class kShooter {
            public static final double MOTOR_UPPER_kP = 0.08;
            public static final double MOTOR_UPPER_kI = 0.0;
            public static final double MOTOR_UPPER_kD = 0.00;
            public static final double MOTOR_UPPER_kS = 0.1;
            public static final double MOTOR_UPPER_kV = 0.111;

            public static final double MOTOR_LOWER_kP = 0.08;
            public static final double MOTOR_LOWER_kI = 0.0;
            public static final double MOTOR_LOWER_kD = 0.00;
            public static final double MOTOR_LOWER_kS = 0.1;
            public static final double MOTOR_LOWER_kV = 0.111;

            public static final int LEFT_MOTOR_ID = 17;
            public static final int RIGHT_MOTOR_ID = 18;

            public static final double MECHANISM_RATIO = 1.5;
            public static final double WHEEL_DIAMETER = 4.0;

            public static final double DEFAULT_TOLERANCE = 0.03;

            public static final double PEAK_CURRENT = 80.0;
            public static final double MIN_SHOOT_SPEED = 1000.0 * Conv.RPM_TO_RADIANS_PER_SECOND;

            public static final double LEFT_MOTOR_DIFF = 0.9;
        }

        public static final class kIntake {
            public static final int UPPER_MOTOR_ID = 19;
            public static final int LOWER_MOTOR_ID = 20;

            public static final double UPPER_DIAMETER = 2.0625 * Conv.INCHES_TO_METERS;
            public static final double LOWER_DIAMETER = 1.25 * Conv.INCHES_TO_METERS;

            public static final double UPPER_MECHANISM_RATIO = 2.0;
            public static final double LOWER_MECHANISM_RATIO = 22.0 / 12.0;

            public static final double UPPER_DIFF = (LOWER_DIAMETER / UPPER_DIAMETER)
                    * (UPPER_MECHANISM_RATIO / LOWER_MECHANISM_RATIO);

            public static final boolean BEAM_IS_UPPER = true;
        }

    }

    public static final class kStem {
        public static final String CANBUS = "SuperStructureBus";

        public static final int COAST_SWITCH_CHANNEL = 9;

        public static final class kPivot {

            public static final class kDimensions {
                /**
                 * From the center of the robot
                 */
                public static final Translation2d PIVOT_AXEL_LOCATION = new Translation2d(
                    Units.inchesToMeters(-9), 
                    Units.inchesToMeters(7.25));
            }

            public static final int LEFT_MOTOR_ID = 11;
            public static final int RIGHT_MOTOR_ID = 12;
            public static final int PIGEON_ID = 31;

            public static final double MOTOR_kP = 1.0;
            public static final double MOTOR_kI = 0.0;
            public static final double MOTOR_kD = 0.0;

            public static final double MAX_VELOCITY = 1300;
            public static final double MAX_ACCELERATION = 2000;
            public static final double MAX_JERK = 2000;

            public static final double MIN_ANGLE = 7.0 * Conv.DEGREES_TO_RADIANS;

            public static final double MAX_ANGLE = 97.0 * Conv.DEGREES_TO_RADIANS;

            public static final boolean ENABLE_SOFTLIMITS = true;

            /** For every {@value} rotations of the motor the mechanism moves 1 rotation */
            // motor -> gbx(100:1) -> (15 -> 42) -> mechanism
            public static final double MOTOR_TO_MECHANISM_RATIO = 100.0 * (42.0 / 15.0);

            public static final boolean INVERTED = true;

            /**
             * The max voltage of the motors to behave more predictably
             * throughout the match.
             */
            public static final double VOLTAGE_COMP = 11.8;
            public static final double TARGET_TOLERANCE = 0.5 * Conv.DEGREES_TO_RADIANS;
        }

        public static final class kTelescope {
            public static final int MOTOR_ID = 15;

            public static final double MOTOR_kP = 3.5;
            public static final double MOTOR_kI = 0.0;
            public static final double MOTOR_kD = 0.0;

            public static final double MAX_VELOCITY = 60;
            public static final double MAX_ACCELERATION = 200;
            public static final double MAX_JERK = 0;

            public static final double MOTOR_TO_MECHANISM_RATIO = 45.0;

            public static final double SPROCKET_CIRCUMFERENCE = 0.895 * TAU * Conv.INCHES_TO_METERS;

            public static final double MIN_METERS = 16.0 * Conv.INCHES_TO_METERS;
            public static final double MAX_METERS = MIN_METERS
                    + ((91.9 / MOTOR_TO_MECHANISM_RATIO) * SPROCKET_CIRCUMFERENCE);

            public static final boolean INVERTED = false;

            /**
             * Tolerance in meters
             */
            public static final double TARGET_TOLERANCE = 0.02;
        }

        public static final class kWrist {

            public static final class kDimensions {
                public static final double ANGLE_OFFSET = 38.65 * Conv.DEGREES_TO_RADIANS;
                public static final double MOTOR_PIVOT_TO_WRIST_PIVOT = 3.393 * Conv.INCHES_TO_METERS;
                public static final double WRIST_PIVOT_TO_NUT = 1.566 * Conv.INCHES_TO_METERS;
            }

            public static final int MOTOR_ID = 16;
            public static final int CANCODER_ID = 26;

            public static final double MOTOR_kP = 3.0;
            public static final double MOTOR_kI = 0.0;
            public static final double MOTOR_kD = 0.5;
            public static final double MOTOR_kS = 0.13;
            public static final double MOTOR_kV = 0.111;

            public static final boolean INVERTED = false;

            public static final double CANCODER_OFFSET = -0.2439;

            public static final double MIN_ANGLE = 45.0 * Conv.DEGREES_TO_RADIANS;
            public static final double MAX_ANGLE = 110.0 * Conv.DEGREES_TO_RADIANS;

            public static final double MAX_VELOCITY = 1200;
            public static final double MAX_ACCELERATION = 1800;
            public static final double MAX_JERK = 1800;

            /**
             * Tolerance in radians
             */
            public static final double TARGET_TOLERANCE = 1.0 * Conv.DEGREES_TO_RADIANS;

            public static final double V1_WRIST_ANGLE = Units.degreesToRadians(55.0);
        }
    }
}<|MERGE_RESOLUTION|>--- conflicted
+++ resolved
@@ -81,10 +81,7 @@
                 0.0,
                 FRAME_WIDTH + (24.0 * Conv.INCHES_TO_METERS),
                 48.0 * Conv.INCHES_TO_METERS);
-<<<<<<< HEAD
-=======
-
->>>>>>> 981a2376
+
         public static final Translation2d PIVOT_LOCATION = new Translation2d(
                 ((32.6 / 2.0) - 9.5) * Conv.INCHES_TO_METERS,
                 7.25 * Conv.INCHES_TO_METERS);
