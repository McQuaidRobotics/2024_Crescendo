--- conflicted
+++ resolved
@@ -10,11 +10,7 @@
 import com.igknighters.subsystems.vision.camera.Camera.CameraConfig;
 import com.igknighters.util.LerpTable;
 import com.igknighters.util.LerpTable.LerpTableEntry;
-<<<<<<< HEAD
-import com.igknighters.util.SwerveModuleConstants.ModuleId;
 import com.igknighters.util.geom.Rectangle2d;
-=======
->>>>>>> da3e2c20
 import com.pathplanner.lib.path.PathConstraints;
 import com.pathplanner.lib.util.PIDConstants;
 import com.pathplanner.lib.util.ReplanningConfig;
@@ -67,7 +63,6 @@
     public static final boolean DEBUG = true; // this should be false for competition
     public static final double PERIODIC_TIME = 0.02; // 20ms
 
-<<<<<<< HEAD
     public static final class kRobotGeometry {
         public static final double BUMPER_THICKNESS = 3.3 * Conv.INCHES_TO_METERS;
         public static final double BUMPER_HEIGHT = 5.75 * Conv.INCHES_TO_METERS;
@@ -89,13 +84,6 @@
         public static final Translation2d PIVOT_LOCATION = new Translation2d(
                 ((32.6 / 2.0) - 9.5) * Conv.INCHES_TO_METERS,
                 7.25 * Conv.INCHES_TO_METERS);
-=======
-    public static final class kDimensions {
-        public static final double ROBOT_WIDTH = 26 * Conv.INCHES_TO_METERS;
-        public static final double ROBOT_LENGTH = 26 * Conv.INCHES_TO_METERS;
-        public static final double BUMPER_THICKNESS = 2.7 * Conv.INCHES_TO_METERS;
-        public static final double BELLYPAN_HEIGHT = 2 * Conv.INCHES_TO_METERS;
->>>>>>> da3e2c20
     }
 
     public static final class kVision {
@@ -111,7 +99,7 @@
                                     0,
                                     new Pose3d(
                                             new Translation3d(Units.inchesToMeters(11.3), Units.inchesToMeters(8.75),
-                                                    Units.inchesToMeters(8.0) - kDimensions.BELLYPAN_HEIGHT),
+                                                    Units.inchesToMeters(8.0)),
                                             new Rotation3d(
                                                     0.0,
                                                     Units.degreesToRadians(15.0),
@@ -121,7 +109,7 @@
                                     1,
                                     new Pose3d(
                                             new Translation3d(Units.inchesToMeters(11.3), Units.inchesToMeters(-8.75),
-                                                    Units.inchesToMeters(8.0) - kDimensions.BELLYPAN_HEIGHT),
+                                                    Units.inchesToMeters(8.0)),
                                             new Rotation3d(
                                                     0.0,
                                                     Units.degreesToRadians(15.0),
