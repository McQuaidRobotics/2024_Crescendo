--- conflicted
+++ resolved
@@ -226,11 +226,7 @@
         inputs.gyroRadians = Units.degreesToRadians(gyroMeasurement.getValue() + 90);
 
         if (Math.abs(inputs.radiansPerSecond) < 0.1
-<<<<<<< HEAD
-                && Math.abs(inputs.radians - getPivotRadiansPigeon()) > 0.02) {
-=======
-                && Math.abs(inputs.radians - getPivotRadiansPigeon()) > 0.1 && GlobalState.isClimbing()) {
->>>>>>> 1b4a4b81
+                && Math.abs(inputs.radians - getPivotRadiansPigeon()) > 0.1 && !GlobalState.isClimbing()) {
             seedPivot();
             Logger.recordOutput("Stem/Pivot/SeededPivot", true);
         } else {
