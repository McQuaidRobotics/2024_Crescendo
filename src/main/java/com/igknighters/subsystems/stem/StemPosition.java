package com.igknighters.subsystems.stem;

import java.nio.ByteBuffer;

import com.igknighters.constants.ConstValues.kStem.kTelescope;

import edu.wpi.first.math.util.Units;
import edu.wpi.first.util.struct.Struct;
import edu.wpi.first.util.struct.StructSerializable;

public class StemPosition implements StructSerializable {
    public double pivotRads, wristRads, telescopeMeters;

    private StemPosition(double pivotPosRads, double wristPosRads, double telescopePosMeters) {
        this.pivotRads = pivotPosRads;
        this.wristRads = wristPosRads;
        this.telescopeMeters = telescopePosMeters;
    }

    public static StemPosition fromDegrees(double pivotPosDeg, double wristPosDeg, double telescopePosMeters) {
        return new StemPosition(Math.toRadians(pivotPosDeg), Math.toRadians(wristPosDeg), telescopePosMeters);
    }

    public static StemPosition fromRadians(double pivotPosRads, double wristPosRads, double telescopePosMeters) {
        return new StemPosition(pivotPosRads, wristPosRads, telescopePosMeters);
    }

    public static StemPosition fromRotations(double pivotPosRot, double wristPosRot, double telescopePosMeters) {
        return new StemPosition(Math.toRadians(pivotPosRot * 360.0), Math.toRadians(wristPosRot * 360.0),
                telescopePosMeters);
    }

    public double getPivotRads() {
        return pivotRads;
    }

    public double getWristRads() {
        return wristRads;
    }

    public double getTelescopeMeters() {
        return telescopeMeters;
    }

    public boolean isValid() {
        return StemValidator.validatePosition(this).isValid();
    }

    public boolean isStow() {
        return false;
    }

    @Override
    public String toString() {
        return "StemPosition(" + Units.radiansToDegrees(pivotRads) + ", " + Units.radiansToDegrees(wristRads) + ", "
                + telescopeMeters + ")";
    }

    public static class StemPositionStruct implements Struct<StemPosition> {

        @Override
        public Class<StemPosition> getTypeClass() {
            return StemPosition.class;
        }

        @Override
        public String getTypeString() {
            return "struct:StemPosition";
        }

        @Override
        public String getSchema() {
            return "double pivotRads; double wristRads; double telescopeMeters;";
        }

        @Override
        public int getSize() {
            return kSizeDouble * 3;
        }

        @Override
        public void pack(ByteBuffer bb, StemPosition value) {
            bb.putDouble(value.pivotRads);
            bb.putDouble(value.wristRads);
            bb.putDouble(value.telescopeMeters);
        }

        @Override
        public StemPosition unpack(ByteBuffer bb) {
            return new StemPosition(bb.getDouble(), bb.getDouble(), bb.getDouble());
        }
    }

    public static final StemPositionStruct struct = new StemPositionStruct();

<<<<<<< HEAD
    public static final StemPosition STOW = new StemPosition(Units.degreesToRadians(50.5),
            Units.degreesToRadians(112.0), kTelescope.MIN_METERS) {
=======
    public static final StemPosition STOW = new StemPosition(Units.degreesToRadians(49.5),
            Units.degreesToRadians(104.0), kTelescope.MIN_METERS) {
>>>>>>> 1b8006ca
        @Override
        public boolean isValid() {
            return true;
        }

        @Override
        public String toString() {
            return "Stow";
        }

        @Override
        public boolean isStow() {
            return true;
        }
    };

    public static final StemPosition INTAKE = new StemPosition(Units.degreesToRadians(10.9),
            Units.degreesToRadians(74.0), kTelescope.MIN_METERS + Units.inchesToMeters(4.5)) {

        @Override
        public String toString() {
            return "Intake";
        }
    };

    public static final StemPosition AMP_SAFE = new StemPosition(
            Units.degreesToRadians(90.0),
            Units.degreesToRadians(43.0),
<<<<<<< HEAD
            kTelescope.MIN_METERS) {
=======
            kTelescope.MIN_METERS + Units.inchesToMeters(2.0)) {
>>>>>>> 1b8006ca

        @Override
        public String toString() {
            return "AmpSafe";
<<<<<<< HEAD
        }

    };

    public static final StemPosition AMP_SCORE = new StemPosition(
            Units.degreesToRadians(88.0),
            Units.degreesToRadians(43.0),
            kTelescope.MIN_METERS + Units.inchesToMeters(8.0)) {

        @Override
        public String toString() {
            return "AmpScore";
=======
>>>>>>> 1b8006ca
        }

    };

    public static final StemPosition AMP_SCORE = new StemPosition(
            Units.degreesToRadians(88.0),
            Units.degreesToRadians(43.0),
            kTelescope.MIN_METERS + Units.inchesToMeters(7.0)) {

        @Override
        public String toString() {
            return "AmpScore";
        }

    };

    public static final StemPosition STARTING = new StemPosition(
            1.114, // 63.8
            1.93, // 110.58
            kTelescope.MIN_METERS) {

        @Override
        public String toString() {
            return "Starting";
        }
    };
}<|MERGE_RESOLUTION|>--- conflicted
+++ resolved
@@ -93,13 +93,8 @@
 
     public static final StemPositionStruct struct = new StemPositionStruct();
 
-<<<<<<< HEAD
-    public static final StemPosition STOW = new StemPosition(Units.degreesToRadians(50.5),
-            Units.degreesToRadians(112.0), kTelescope.MIN_METERS) {
-=======
     public static final StemPosition STOW = new StemPosition(Units.degreesToRadians(49.5),
             Units.degreesToRadians(104.0), kTelescope.MIN_METERS) {
->>>>>>> 1b8006ca
         @Override
         public boolean isValid() {
             return true;
@@ -128,30 +123,11 @@
     public static final StemPosition AMP_SAFE = new StemPosition(
             Units.degreesToRadians(90.0),
             Units.degreesToRadians(43.0),
-<<<<<<< HEAD
-            kTelescope.MIN_METERS) {
-=======
             kTelescope.MIN_METERS + Units.inchesToMeters(2.0)) {
->>>>>>> 1b8006ca
 
         @Override
         public String toString() {
             return "AmpSafe";
-<<<<<<< HEAD
-        }
-
-    };
-
-    public static final StemPosition AMP_SCORE = new StemPosition(
-            Units.degreesToRadians(88.0),
-            Units.degreesToRadians(43.0),
-            kTelescope.MIN_METERS + Units.inchesToMeters(8.0)) {
-
-        @Override
-        public String toString() {
-            return "AmpScore";
-=======
->>>>>>> 1b8006ca
         }
 
     };
