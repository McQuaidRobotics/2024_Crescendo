--- conflicted
+++ resolved
@@ -22,14 +22,6 @@
     private FlywheelSim driveSim = new FlywheelSim(DCMotor.getFalcon500(1), 1.0 / kSwerve.DRIVE_GEAR_RATIO, 0.025);
     private FlywheelSim angleSim = new FlywheelSim(DCMotor.getFalcon500(1), 1.0 / kSwerve.ANGLE_GEAR_RATIO, 0.004);
 
-<<<<<<< HEAD
-    private final PIDController driveFeedback = new PIDController(DriveMotorConstants.kP, DriveMotorConstants.kI,
-            DriveMotorConstants.kD,
-            ConstValues.PERIODIC_TIME);
-    private final PIDController angleFeedback = new PIDController(AngleMotorConstants.kP, AngleMotorConstants.kI,
-            AngleMotorConstants.kD,
-            ConstValues.PERIODIC_TIME);
-=======
     private final PIDController driveFeedback = new PIDController(
         DriveMotorConstants.kP * (Math.PI * 2.0),
         DriveMotorConstants.kI * (Math.PI * 2.0),
@@ -42,7 +34,6 @@
         AngleMotorConstants.kD * (Math.PI * 2.0),
         ConstValues.PERIODIC_TIME
     );
->>>>>>> d0426b64
 
     public int moduleNumber;
 
