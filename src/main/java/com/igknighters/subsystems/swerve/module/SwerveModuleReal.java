--- conflicted
+++ resolved
@@ -91,11 +91,8 @@
 
         angleEncoder.optimizeBusUtilization();
 
-<<<<<<< HEAD
-=======
         driveMotor.setPosition(0.0);
 
->>>>>>> 28ee6021
         inputs = new SwerveModuleInputs();
 
         BootupLogger.bootupLog(
@@ -149,11 +146,7 @@
 
     private CANcoderConfiguration cancoderConfig() {
         var canCoderConfig = new CANcoderConfiguration();
-<<<<<<< HEAD
-        canCoderConfig.MagnetSensor.MagnetOffset = -rotationOffset.getRotations();
-=======
         canCoderConfig.MagnetSensor.MagnetOffset = rotationOffset;
->>>>>>> 28ee6021
 
         return canCoderConfig;
     }
