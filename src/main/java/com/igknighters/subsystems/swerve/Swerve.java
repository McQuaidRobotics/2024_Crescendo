--- conflicted
+++ resolved
@@ -97,12 +97,11 @@
         visualizer = new SwerveVisualizer(this, swerveMods);
 
         setpointProcessor.setDisabled(true);
-<<<<<<< HEAD
+
+        CANBusLogging.logBus(ConstValues.kSwerve.CANBUS);
     }
 
     public void drive(ChassisSpeeds speeds, boolean isOpenLoop) {
-        // if (RobotBase.isReal()) speeds.omegaRadiansPerSecond *= -1.0;
-
         // Logger.recordOutput("Swerve/rawTargetChassisSpeed", speeds);
 
         // var output = setpointProcessor.processSetpoint(speeds);
@@ -113,23 +112,6 @@
         setModuleStates(
                 kSwerve.SWERVE_KINEMATICS.toSwerveModuleStates(speeds),
                 isOpenLoop);
-=======
-
-        CANBusLogging.logBus(ConstValues.kSwerve.CANBUS);
-    }
-
-    public void drive(ChassisSpeeds speeds, boolean isOpenLoop) {
-        // Logger.recordOutput("Swerve/rawTargetChassisSpeed", speeds);
-
-        // var output = setpointProcessor.processSetpoint(speeds);
-
-        // Logger.recordOutput("Swerve/processedTargetChassisSpeed", output.chassisSpeeds());
-
-        setModuleStates(
-            kSwerve.SWERVE_KINEMATICS.toSwerveModuleStates(speeds),
-            isOpenLoop
-        );
->>>>>>> 28ee6021
     }
 
     /**
