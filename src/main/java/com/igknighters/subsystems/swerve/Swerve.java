package com.igknighters.subsystems.swerve;

import org.littletonrobotics.junction.LogTable;
import org.littletonrobotics.junction.Logger;
import org.littletonrobotics.junction.inputs.LoggableInputs;

import com.ctre.phoenix6.BaseStatusSignal;
import com.ctre.phoenix6.StatusSignal;
import com.ctre.phoenix6.configs.Pigeon2Configuration;
import com.ctre.phoenix6.hardware.Pigeon2;
import com.ctre.phoenix6.sim.Pigeon2SimState;

<<<<<<< HEAD
=======
import edu.wpi.first.math.MathUtil;
>>>>>>> 6fc6d932
import edu.wpi.first.math.estimator.SwerveDrivePoseEstimator;
import edu.wpi.first.math.geometry.Pose2d;
import edu.wpi.first.math.geometry.Rotation2d;
import edu.wpi.first.math.geometry.Translation2d;
import edu.wpi.first.math.kinematics.ChassisSpeeds;
import edu.wpi.first.math.kinematics.SwerveDriveKinematics;
import edu.wpi.first.math.kinematics.SwerveModulePosition;
import edu.wpi.first.math.kinematics.SwerveModuleState;
import edu.wpi.first.math.util.Units;
import edu.wpi.first.wpilibj.DriverStation;
import edu.wpi.first.wpilibj.RobotBase;
import edu.wpi.first.wpilibj2.command.SubsystemBase;

import com.igknighters.GlobalState;
import com.igknighters.Robot;
import com.igknighters.constants.ConstValues.kSwerve;
import com.igknighters.subsystems.swerve.module.SwerveModule;
import com.igknighters.subsystems.swerve.module.SwerveModuleReal;
import com.igknighters.subsystems.swerve.module.SwerveModuleSim;
<<<<<<< HEAD
=======
import com.igknighters.util.Tracer;
>>>>>>> 6fc6d932
import com.igknighters.constants.ConstValues;

public class Swerve extends SubsystemBase {
    private final SwerveModule[] swerveMods;
    private final SwerveVisualizer visualizer;

    private final Pigeon2 gyro;
    private final Pigeon2SimState gyroSim;
    private final StatusSignal<Double> gyroRollSignal;
    private final StatusSignal<Double> gyroPitchSignal;
    private final StatusSignal<Double> gyroYawSignal;
    private double simYawOffset = 0.0;

    private static class SwerveInputs implements LoggableInputs {
        public double gyroPitchRads = 0.0, gyroRollRads = 0.0, gyroYawRads = 0.0;

        @Override
        public void toLog(LogTable table) {
            table.put("GyroPitchRads", gyroPitchRads);
            table.put("GyroRollRads", gyroRollRads);
            table.put("GyroYawRads", gyroYawRads);

            if (ConstValues.DEBUG) {
                table.put("#Human/GyroPitchDegrees", Units.radiansToDegrees(gyroPitchRads));
                table.put("#Human/GyroRollDegrees", Units.radiansToDegrees(gyroRollRads));
                table.put("#Human/GyroYawDegrees", Units.radiansToDegrees(gyroYawRads));
            }
        }

        @Override
        public void fromLog(LogTable table) {
            gyroPitchRads = table.get("GyroPitchRads", gyroPitchRads);
            gyroRollRads = table.get("GyroRollRads", gyroRollRads);
            gyroYawRads = table.get("GyroYawRads", gyroYawRads);
        }
    }

    private SwerveInputs inputs = new SwerveInputs();

    public Swerve() {

        gyro = new Pigeon2(ConstValues.kSwerve.PIGEON_ID, ConstValues.kSwerve.CANBUS);
        gyro.getConfigurator().apply(new Pigeon2Configuration());
        gyroSim = gyro.getSimState();
        setYaw(0.0);
        gyroRollSignal = gyro.getRoll();
        gyroPitchSignal = gyro.getPitch();
        gyroYawSignal = gyro.getYaw();

        gyroRollSignal.setUpdateFrequency(100);
        gyroPitchSignal.setUpdateFrequency(100);
        gyroYawSignal.setUpdateFrequency(100);

        gyro.optimizeBusUtilization();

        swerveMods = Robot.isReal() ? new SwerveModule[] {
                new SwerveModuleReal(ConstValues.kSwerve.Mod0.CONSTANTS),
                new SwerveModuleReal(ConstValues.kSwerve.Mod1.CONSTANTS),
                new SwerveModuleReal(ConstValues.kSwerve.Mod2.CONSTANTS),
                new SwerveModuleReal(ConstValues.kSwerve.Mod3.CONSTANTS)
        }
                : new SwerveModule[] {
                        new SwerveModuleSim(ConstValues.kSwerve.Mod0.CONSTANTS),
                        new SwerveModuleSim(ConstValues.kSwerve.Mod1.CONSTANTS),
                        new SwerveModuleSim(ConstValues.kSwerve.Mod2.CONSTANTS),
                        new SwerveModuleSim(ConstValues.kSwerve.Mod3.CONSTANTS)
                };

<<<<<<< HEAD
        GlobalState.onceInitOdometry(
            new SwerveDrivePoseEstimator(
                kSwerve.SWERVE_KINEMATICS,
                getYawRot(),
                getModulePositions(),
                getPose())
        );
=======
        GlobalState.setLocalizer(
                new SwerveDrivePoseEstimator(
                        kSwerve.SWERVE_KINEMATICS,
                        getYawWrappedRot(),
                        getModulePositions(),
                        getPose()),
                GlobalState.LocalizerType.HYBRID);
>>>>>>> 6fc6d932

        visualizer = new SwerveVisualizer(this, swerveMods);
    }

    public void driveChassisSpeeds(ChassisSpeeds speeds, boolean isOpenLoop) {
        if (RobotBase.isReal())
            speeds.omegaRadiansPerSecond *= -1.0;

        Logger.recordOutput("Swerve/targetChassisSpeed", speeds);

        setModuleStates(speeds, isOpenLoop);
    }

    /**
     * Offsets the gyro to define the current yaw as the supplied value
     * 
     * @param degrees The value to set the gyro yaw to in degrees
     */
    public void setYaw(double degrees) {
        if (Robot.isReal()) {
            gyro.setYaw(degrees);
        } else {
            simYawOffset = degrees - getYawWrappedRot().getDegrees();
        }
    }

    /**
     * @return The gyro yaw value in degrees, wrapped to 0-360, as a Rotation2d
     */
    public Rotation2d getYawWrappedRot() {
        return Rotation2d.fromDegrees(
                scope0To360(
                        Units.radiansToDegrees(this.getYawRads())));
    }

    /**
     * @return The raw gyro yaw value in radians
     */
    public double getYawRads() {
        return inputs.gyroYawRads;
    }

    /**
     * @return The raw gyro pitch value in radians
     */
    public double getPitchRads() {
        return inputs.gyroPitchRads;
    }

    /**
     * @return The raw gyro roll value in radians
     */
    public double getRollRads() {
        return inputs.gyroRollRads;
    }

    public SwerveModulePosition[] getModulePositions() {
        SwerveModulePosition[] modulePositions = new SwerveModulePosition[4];
        for (SwerveModule module : swerveMods) {
            modulePositions[module.getModuleNumber()] = module.getCurrentPosition();
        }
        return modulePositions;
    }

    public void setModuleStates(SwerveModuleState[] desiredStates, boolean isOpenLoop) {
        SwerveDriveKinematics.desaturateWheelSpeeds(desiredStates, ConstValues.kSwerve.MAX_DRIVE_VELOCITY);

        for (SwerveModule module : swerveMods) {
            module.setDesiredState(desiredStates[module.getModuleNumber()], isOpenLoop);
        }
    }

    public void setModuleStates(ChassisSpeeds chassisSpeeds, boolean isOpenLoop) {
        setModuleStates(kSwerve.SWERVE_KINEMATICS.toSwerveModuleStates(chassisSpeeds), isOpenLoop);
    }

    public SwerveModuleState[] getModuleStates() {
        SwerveModuleState[] states = new SwerveModuleState[4];
        for (SwerveModule module : swerveMods) {
            states[module.getModuleNumber()] = module.getCurrentState();
        }
        return states;
    }

    public ChassisSpeeds getChassisSpeed() {
        return kSwerve.SWERVE_KINEMATICS.toChassisSpeeds(getModuleStates());
    }

    public Pose2d getPose() {
        return GlobalState.getLocalizedPose();
    }

    public void resetOdometry(Pose2d pose) {
<<<<<<< HEAD
        GlobalState.resetLocalization(getYawRot(), pose, getModulePositions());
=======
        GlobalState.resetSwerveLocalization(getYawWrappedRot(), pose, getModulePositions());
    }

    public double rotVeloForRotation(Rotation2d wantedAngle) {
        var wantedAngleRads = wantedAngle.getRadians();
        var currentAngleRads = getYawRads();

        var rotVelo = kSwerve.ANGLE_CONTROLLER_KP
                * MathUtil.inputModulus(wantedAngleRads - currentAngleRads, -Math.PI, Math.PI);
        return Math.max(Math.min(rotVelo, kSwerve.MAX_ANGULAR_VELOCITY), -kSwerve.MAX_ANGULAR_VELOCITY);
    }

    public Rotation2d rotationRelativeToPose(Rotation2d wantedAngleOffet, Translation2d pose) {
        var currentTrans = getPose().getTranslation();
        var angleBetween = Math.atan2(
                pose.getY() - currentTrans.getY(),
                pose.getX() - currentTrans.getX());
        return Rotation2d.fromRadians(angleBetween)
                .plus(wantedAngleOffet);
>>>>>>> 6fc6d932
    }

    @Override
    public void periodic() {
        Tracer.startTrace("SwervePeriodic");

        BaseStatusSignal.refreshAll(
                gyroPitchSignal,
                gyroRollSignal,
                gyroYawSignal);

        inputs.gyroPitchRads = Units.degreesToRadians(gyroPitchSignal.getValue());
        inputs.gyroRollRads = Units.degreesToRadians(gyroRollSignal.getValue());
        inputs.gyroYawRads = Units.degreesToRadians(gyroYawSignal.getValue());

        for (SwerveModule module : swerveMods) {
            Tracer.traceFunc("SwerveModule[" + module.getModuleNumber() + "]", module::periodic);
        }

        visualizer.update(GlobalState.submitSwerveData(getYawWrappedRot(), getModulePositions()));

        Logger.processInputs("Swerve", inputs);

        if (DriverStation.isDisabled()) {
            Logger.recordOutput("Swerve/targetChassisSpeed", new ChassisSpeeds());
        }

        Logger.recordOutput("Swerve/chassisSpeed", getChassisSpeed());

        Tracer.endTrace();
    }

    @Override
    public void simulationPeriodic() {

        gyroSim.setRawYaw(
                getYawWrappedRot().getDegrees()
                        + (Units.radiansToDegrees(getChassisSpeed().omegaRadiansPerSecond) * ConstValues.PERIODIC_TIME)
                        + simYawOffset);
        simYawOffset = 0.0;
    }

    public static double scope0To360(double angle) {
        if (angle < 0) {
            angle = 360 - (Math.abs(angle) % 360);
        } else {
            angle %= 360;
        }
        return angle;
    }
}<|MERGE_RESOLUTION|>--- conflicted
+++ resolved
@@ -10,10 +10,7 @@
 import com.ctre.phoenix6.hardware.Pigeon2;
 import com.ctre.phoenix6.sim.Pigeon2SimState;
 
-<<<<<<< HEAD
-=======
 import edu.wpi.first.math.MathUtil;
->>>>>>> 6fc6d932
 import edu.wpi.first.math.estimator.SwerveDrivePoseEstimator;
 import edu.wpi.first.math.geometry.Pose2d;
 import edu.wpi.first.math.geometry.Rotation2d;
@@ -33,10 +30,7 @@
 import com.igknighters.subsystems.swerve.module.SwerveModule;
 import com.igknighters.subsystems.swerve.module.SwerveModuleReal;
 import com.igknighters.subsystems.swerve.module.SwerveModuleSim;
-<<<<<<< HEAD
-=======
 import com.igknighters.util.Tracer;
->>>>>>> 6fc6d932
 import com.igknighters.constants.ConstValues;
 
 public class Swerve extends SubsystemBase {
@@ -105,15 +99,6 @@
                         new SwerveModuleSim(ConstValues.kSwerve.Mod3.CONSTANTS)
                 };
 
-<<<<<<< HEAD
-        GlobalState.onceInitOdometry(
-            new SwerveDrivePoseEstimator(
-                kSwerve.SWERVE_KINEMATICS,
-                getYawRot(),
-                getModulePositions(),
-                getPose())
-        );
-=======
         GlobalState.setLocalizer(
                 new SwerveDrivePoseEstimator(
                         kSwerve.SWERVE_KINEMATICS,
@@ -121,7 +106,6 @@
                         getModulePositions(),
                         getPose()),
                 GlobalState.LocalizerType.HYBRID);
->>>>>>> 6fc6d932
 
         visualizer = new SwerveVisualizer(this, swerveMods);
     }
@@ -215,9 +199,6 @@
     }
 
     public void resetOdometry(Pose2d pose) {
-<<<<<<< HEAD
-        GlobalState.resetLocalization(getYawRot(), pose, getModulePositions());
-=======
         GlobalState.resetSwerveLocalization(getYawWrappedRot(), pose, getModulePositions());
     }
 
@@ -237,7 +218,6 @@
                 pose.getX() - currentTrans.getX());
         return Rotation2d.fromRadians(angleBetween)
                 .plus(wantedAngleOffet);
->>>>>>> 6fc6d932
     }
 
     @Override
