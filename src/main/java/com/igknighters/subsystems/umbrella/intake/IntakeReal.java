package com.igknighters.subsystems.umbrella.intake;

import org.littletonrobotics.junction.Logger;

import com.ctre.phoenix6.BaseStatusSignal;
import com.ctre.phoenix6.StatusSignal;
import com.ctre.phoenix6.configs.HardwareLimitSwitchConfigs;
import com.ctre.phoenix6.configs.TalonFXConfiguration;
import com.ctre.phoenix6.hardware.TalonFX;
import com.ctre.phoenix6.signals.NeutralModeValue;
import com.ctre.phoenix6.signals.ReverseLimitSourceValue;
import com.ctre.phoenix6.signals.ReverseLimitValue;
import com.igknighters.constants.ConstValues.kUmbrella;
import com.igknighters.constants.ConstValues.kUmbrella.kIntake;
import com.igknighters.util.BootupLogger;
import com.igknighters.util.FaultManager;
import com.igknighters.constants.HardwareIndex.UmbrellaHW;

import edu.wpi.first.math.util.Units;

public class IntakeReal implements Intake {

<<<<<<< HEAD
    private final TalonFX upperMotor = new TalonFX(kIntake.UPPER_MOTOR_ID);
    private final TalonFX lowerMotor = new TalonFX(kIntake.LOWER_MOTOR_ID);
=======
    private final TalonFX upperMotor = new TalonFX(kIntake.UPPER_MOTOR_ID, kUmbrella.CANBUS);
    private final TalonFX lowerMotor = new TalonFX(kIntake.LOWER_MOTOR_ID, kUmbrella.CANBUS);
>>>>>>> 1b4615d7
    private final StatusSignal<Double> veloSignalUpper, voltSignalUpper, currentSignalUpper, tempSignalUpper;
    private final StatusSignal<Double> veloSignalLower, voltSignalLower, currentSignalLower, tempSignalLower;
    private final StatusSignal<ReverseLimitValue> revLimitSignal;
    private final IntakeInputs inputs = new IntakeInputs();
    private final HardwareLimitSwitchConfigs lowerLimitCfg, upperLimitCfg;
    private boolean wasBeamBroken = false;

    public IntakeReal() {
        FaultManager.captureFault(
                UmbrellaHW.IntakeMotor,
                upperMotor.getConfigurator()
                        .apply(motorUpper()));
        FaultManager.captureFault(
                UmbrellaHW.IntakeMotor,
                lowerMotor.getConfigurator()
                        .apply(motorLower()));

        var lowerLimitCfg = new HardwareLimitSwitchConfigs();
        lowerMotor.getConfigurator().refresh(lowerLimitCfg);
        this.lowerLimitCfg = lowerLimitCfg;

        var upperLimitCfg = new HardwareLimitSwitchConfigs();
        upperMotor.getConfigurator().refresh(upperLimitCfg);
        this.upperLimitCfg = upperLimitCfg;

        veloSignalUpper = upperMotor.getVelocity();
        voltSignalUpper = upperMotor.getMotorVoltage();
        currentSignalUpper = upperMotor.getTorqueCurrent();
        tempSignalUpper = upperMotor.getDeviceTemp();

        veloSignalUpper.setUpdateFrequency(100);
        voltSignalUpper.setUpdateFrequency(100);
        currentSignalUpper.setUpdateFrequency(100);
        tempSignalUpper.setUpdateFrequency(100);

        veloSignalLower = lowerMotor.getVelocity();
        voltSignalLower = lowerMotor.getMotorVoltage();
        currentSignalLower = lowerMotor.getTorqueCurrent();
        tempSignalLower = lowerMotor.getDeviceTemp();

        veloSignalLower.setUpdateFrequency(100);
        voltSignalLower.setUpdateFrequency(100);
        currentSignalLower.setUpdateFrequency(100);
        tempSignalLower.setUpdateFrequency(100);

        if (kIntake.BEAM_IS_UPPER) {
            revLimitSignal = upperMotor.getReverseLimit();
        } else {
            revLimitSignal = lowerMotor.getReverseLimit();
        }

        revLimitSignal.setUpdateFrequency(250);

        upperMotor.optimizeBusUtilization();
        lowerMotor.optimizeBusUtilization();

        BootupLogger.bootupLog("    Intake initialized (real)");
    }

    public TalonFXConfiguration motorUpper() {
        var cfg = new TalonFXConfiguration();

        cfg.HardwareLimitSwitch.ForwardLimitEnable = false;
        cfg.HardwareLimitSwitch.ReverseLimitEnable = true;

        cfg.MotorOutput.NeutralMode = NeutralModeValue.Brake;

        cfg.CurrentLimits.SupplyCurrentLimitEnable = true;
        cfg.CurrentLimits.SupplyCurrentThreshold = 65.0;
        cfg.CurrentLimits.SupplyCurrentLimit = 40.0;
        cfg.CurrentLimits.SupplyTimeThreshold = 0.3;

        cfg.Audio.BeepOnConfig = false;

        return cfg;
    }

    public TalonFXConfiguration motorLower() {
        var cfg = new TalonFXConfiguration();

        cfg.HardwareLimitSwitch.ForwardLimitEnable = false;
        cfg.HardwareLimitSwitch.ReverseLimitEnable = true;

        cfg.HardwareLimitSwitch.ReverseLimitRemoteSensorID = kIntake.UPPER_MOTOR_ID;

        cfg.HardwareLimitSwitch.ReverseLimitSource = ReverseLimitSourceValue.RemoteTalonFX;

        cfg.MotorOutput.NeutralMode = NeutralModeValue.Brake;

        cfg.CurrentLimits.SupplyCurrentLimitEnable = true;
        cfg.CurrentLimits.SupplyCurrentThreshold = 65.0;
        cfg.CurrentLimits.SupplyCurrentLimit = 40.0;
        cfg.CurrentLimits.SupplyTimeThreshold = 0.3;

        cfg.Audio.BeepOnConfig = false;

        return cfg;
    }

    @Override
    public void setVoltageOut(double volts) {
        inputs.voltsLower = volts;
        inputs.voltsUpper = volts * kIntake.UPPER_DIFF;
        if (inputs.exitBeamBroken) {
            lowerMotor.setVoltage(0.0);
            upperMotor.setVoltage(0.0);
        } else {
            lowerMotor.setVoltage(volts);
            upperMotor.setVoltage(volts * kIntake.UPPER_DIFF);
        }
    }

    @Override
    public void setVoltageOut(double volts, boolean force) {
        if (!force) {
            setVoltageOut(volts);
            return;
        }
        inputs.voltsLower = volts;
        inputs.voltsUpper = volts * kIntake.UPPER_DIFF;
        lowerMotor.setVoltage(volts);
        upperMotor.setVoltage(volts * kIntake.UPPER_DIFF);
    }

    @Override
    public boolean isExitBeamBroken() {
        return inputs.exitBeamBroken;
    }

    @Override
    public void periodic() {
        FaultManager.captureFault(
                UmbrellaHW.IntakeMotor,
                BaseStatusSignal.refreshAll(
                        veloSignalUpper, voltSignalUpper,
                        currentSignalUpper, tempSignalUpper,
                        revLimitSignal));

        inputs.exitBeamBroken = revLimitSignal.getValue().equals(ReverseLimitValue.ClosedToGround);
        inputs.radiansPerSecondUpper = Units.rotationsToRadians(veloSignalUpper.getValue());
        inputs.voltsUpper = voltSignalUpper.getValue();
        inputs.ampsUpper = currentSignalUpper.getValue();
        inputs.tempUpper = tempSignalUpper.getValue();
        inputs.radiansPerSecondLower = Units.rotationsToRadians(veloSignalLower.getValue());
        inputs.voltsLower = voltSignalLower.getValue();
        inputs.ampsLower = currentSignalLower.getValue();
        inputs.tempLower = tempSignalLower.getValue();

        if (inputs.exitBeamBroken && !wasBeamBroken) {
            this.setVoltageOut(0.0);
            lowerMotor.getConfigurator().apply(lowerLimitCfg.withReverseLimitEnable(false));
            upperMotor.getConfigurator().apply(upperLimitCfg.withReverseLimitEnable(false));
            wasBeamBroken = true;
        } else if (!inputs.exitBeamBroken && wasBeamBroken) {
            lowerMotor.getConfigurator().apply(lowerLimitCfg.withReverseLimitEnable(true));
            upperMotor.getConfigurator().apply(upperLimitCfg.withReverseLimitEnable(true));
            wasBeamBroken = false;
        }

        Logger.recordOutput("/Umbrella/Intake/WasBeamBroken", wasBeamBroken);

        Logger.processInputs("/Umbrella/Intake", inputs);
    }
}<|MERGE_RESOLUTION|>--- conflicted
+++ resolved
@@ -20,13 +20,8 @@
 
 public class IntakeReal implements Intake {
 
-<<<<<<< HEAD
-    private final TalonFX upperMotor = new TalonFX(kIntake.UPPER_MOTOR_ID);
-    private final TalonFX lowerMotor = new TalonFX(kIntake.LOWER_MOTOR_ID);
-=======
     private final TalonFX upperMotor = new TalonFX(kIntake.UPPER_MOTOR_ID, kUmbrella.CANBUS);
     private final TalonFX lowerMotor = new TalonFX(kIntake.LOWER_MOTOR_ID, kUmbrella.CANBUS);
->>>>>>> 1b4615d7
     private final StatusSignal<Double> veloSignalUpper, voltSignalUpper, currentSignalUpper, tempSignalUpper;
     private final StatusSignal<Double> veloSignalLower, voltSignalLower, currentSignalLower, tempSignalLower;
     private final StatusSignal<ReverseLimitValue> revLimitSignal;
