--- conflicted
+++ resolved
@@ -15,13 +15,10 @@
     @Log.NT protected double voltsLeft = 0.0;
     @Log.NT protected double ampsRight = 0.0;
     @Log.NT protected double ampsLeft = 0.0;
-<<<<<<< HEAD
-=======
     @Log.NT protected double tempRight = 0.0;
     @Log.NT protected double tempLeft = 0.0;
     @Log.NT protected double shooterRightRPM = Units.radiansPerSecondToRotationsPerMinute(radiansPerSecondRight);
     @Log.NT protected double shooterLeftRPM = Units.radiansPerSecondToRotationsPerMinute(radiansPerSecondLeft);
->>>>>>> 1b8006ca
 
     @Override
     public String getPath() {
