package com.igknighters.subsystems.umbrella.shooter;

import com.ctre.phoenix6.StatusSignal;
import com.ctre.phoenix6.configs.TalonFXConfiguration;
import com.ctre.phoenix6.controls.NeutralOut;
import com.ctre.phoenix6.controls.VelocityVoltage;
import com.ctre.phoenix6.controls.VoltageOut;
import com.ctre.phoenix6.hardware.TalonFX;
import com.ctre.phoenix6.signals.InvertedValue;
import com.ctre.phoenix6.signals.NeutralModeValue;
import com.igknighters.constants.ConstValues.kUmbrella;
import com.igknighters.constants.ConstValues.kUmbrella.kShooter;
import com.igknighters.util.BootupLogger;
import com.igknighters.util.FaultManager;
import com.igknighters.util.can.CANSignalManager;
import com.igknighters.constants.HardwareIndex.UmbrellaHW;

import edu.wpi.first.math.util.Units;

public class ShooterReal extends Shooter {

    private final TalonFX rightMotor = new TalonFX(kShooter.RIGHT_MOTOR_ID, kUmbrella.CANBUS);
    private final TalonFX leftMotor = new TalonFX(kShooter.LEFT_MOTOR_ID, kUmbrella.CANBUS);
    private final StatusSignal<Double> veloSignalRight, voltSignalRight, currentSignalRight;
    private final StatusSignal<Double> veloSignalLeft, voltSignalLeft, currentSignalLeft;

    private final VoltageOut controlReqVolts = new VoltageOut(0.0).withUpdateFreqHz(0);
    private final NeutralOut controlReqNeutral = new NeutralOut().withUpdateFreqHz(0);
    private final VelocityVoltage controlReq = new VelocityVoltage(0.0).withUpdateFreqHz(0).withEnableFOC(true);

    public ShooterReal() {
        rightMotor.getConfigurator().apply(motorRightConfig(), 1.0);
        leftMotor.getConfigurator().apply(motorLeftConfig(), 1.0);

        veloSignalRight = rightMotor.getVelocity();
        voltSignalRight = rightMotor.getMotorVoltage();
        currentSignalRight = rightMotor.getTorqueCurrent();

        veloSignalLeft = leftMotor.getVelocity();
        voltSignalLeft = leftMotor.getMotorVoltage();
        currentSignalLeft = leftMotor.getTorqueCurrent();

        CANSignalManager.registerSignals(
                kUmbrella.CANBUS,
                veloSignalRight, voltSignalRight, currentSignalRight,
                veloSignalLeft, voltSignalLeft, currentSignalLeft);

        rightMotor.optimizeBusUtilization(1.0);
        leftMotor.optimizeBusUtilization(1.0);

        BootupLogger.bootupLog("    Shooter initialized (real)");
    }

    private TalonFXConfiguration motorRightConfig() {
        var cfg = new TalonFXConfiguration();
        cfg.Slot0.kP = kShooter.MOTOR_RIGHT_kP;
        cfg.Slot0.kI = kShooter.MOTOR_RIGHT_kI;
        cfg.Slot0.kD = kShooter.MOTOR_RIGHT_kD;
        cfg.Slot0.kS = kShooter.MOTOR_RIGHT_kS;
        cfg.Slot0.kV = kShooter.MOTOR_RIGHT_kV;

        cfg.CurrentLimits.StatorCurrentLimit = kShooter.PEAK_CURRENT;
        cfg.CurrentLimits.StatorCurrentLimitEnable = true;

        cfg.MotorOutput.PeakReverseDutyCycle = 0.0;
        cfg.Voltage.PeakReverseVoltage = 0.0;
        cfg.TorqueCurrent.PeakReverseTorqueCurrent = 0.0;

        cfg.MotorOutput.NeutralMode = NeutralModeValue.Coast;

        return cfg;
    }

    private TalonFXConfiguration motorLeftConfig() {
        var cfg = new TalonFXConfiguration();
        cfg.Slot0.kP = kShooter.MOTOR_LEFT_kP;
        cfg.Slot0.kI = kShooter.MOTOR_LEFT_kI;
        cfg.Slot0.kD = kShooter.MOTOR_LEFT_kD;
        cfg.Slot0.kS = kShooter.MOTOR_LEFT_kS;
        cfg.Slot0.kV = kShooter.MOTOR_LEFT_kV;

        cfg.CurrentLimits.StatorCurrentLimit = kShooter.PEAK_CURRENT;
        cfg.CurrentLimits.StatorCurrentLimitEnable = true;

        cfg.MotorOutput.Inverted = InvertedValue.Clockwise_Positive;

        cfg.MotorOutput.PeakReverseDutyCycle = 0.0;
        cfg.Voltage.PeakReverseVoltage = 0.0;
        cfg.TorqueCurrent.PeakReverseTorqueCurrent = 0.0;

        cfg.MotorOutput.NeutralMode = NeutralModeValue.Coast;

        return cfg;
    }

    @Override
    public double getSpeed() {
        return (super.radiansPerSecondRight + (super.radiansPerSecondLeft / kShooter.LEFT_MOTOR_DIFF)) / 2.0;
    }

    @Override
    public double getTargetSpeed() {
        return (super.targetRadiansPerSecondRight + (super.targetRadiansPerSecondLeft / kShooter.LEFT_MOTOR_DIFF)) / 2.0;
    }

    @Override
    public void setSpeed(double speedRadPerSec) {
<<<<<<< HEAD
        super.targetRadiansPerSecondRight = speedRadPerSec / Units.rotationsToRadians(kShooter.MECHANISM_RATIO);
        super.targetRadiansPerSecondLeft = (speedRadPerSec / Units.rotationsToRadians(kShooter.MECHANISM_RATIO)) * kShooter.LEFT_MOTOR_DIFF;
        rightMotor.setControl(controlReq.withVelocity(Units.radiansToRotations(super.targetRadiansPerSecondRight)));
        leftMotor.setControl(controlReq.withVelocity(Units.radiansToRotations(super.targetRadiansPerSecondLeft)));
=======
        super.targetRadiansPerSecondRight = speedRadPerSec;
        super.targetRadiansPerSecondLeft = speedRadPerSec * kShooter.LEFT_MOTOR_DIFF;
        double targetRotsRight = Units.radiansToRotations(super.targetRadiansPerSecondRight) / kShooter.MECHANISM_RATIO;
        double targetRotsLeft = Units.radiansToRotations(super.targetRadiansPerSecondLeft) / kShooter.MECHANISM_RATIO;
        log("targetRotsRight", targetRotsRight);
        log("targetRotsLeft", targetRotsLeft);
        rightMotor.setControl(controlReq.withVelocity(targetRotsRight));
        leftMotor.setControl(controlReq.withVelocity(targetRotsLeft));
>>>>>>> 1aa2c36a
    }

    @Override
    public void setVoltageOut(double volts) {
        super.targetRadiansPerSecondRight = 0.0;
        super.targetRadiansPerSecondLeft = 0.0;
        super.voltsRight = volts;
        super.voltsLeft = volts;
        rightMotor.setControl(controlReqVolts.withOutput(volts));
        leftMotor.setControl(controlReqVolts.withOutput(volts));
    }

    @Override
    public void stopMechanism() {
        super.targetRadiansPerSecondRight = 0.0;
        super.targetRadiansPerSecondLeft = 0.0;
        rightMotor.setControl(controlReqNeutral);
        leftMotor.setControl(controlReqNeutral);
    }

    @Override
    public void periodic() {
        FaultManager.captureFault(
                UmbrellaHW.RightShooterMotor,
                veloSignalRight,
                voltSignalRight,
                currentSignalRight);

        FaultManager.captureFault(
                UmbrellaHW.LeftShooterMotor,
                veloSignalLeft,
                voltSignalLeft,
                currentSignalLeft);

<<<<<<< HEAD
        super.radiansPerSecondRight = Units.rotationsToRadians(veloSignalRight.getValue()) * Units.rotationsToRadians(kShooter.MECHANISM_RATIO);
        super.voltsRight = voltSignalRight.getValue();
        super.ampsRight = currentSignalRight.getValue();

        super.radiansPerSecondLeft = Units.rotationsToRadians(veloSignalLeft.getValue()) * Units.rotationsToRadians(kShooter.MECHANISM_RATIO);
=======
        super.radiansPerSecondRight = Units.rotationsToRadians(veloSignalRight.getValue() * kShooter.MECHANISM_RATIO);
        log("currentRotsRight", veloSignalRight.getValue());
        super.voltsRight = voltSignalRight.getValue();
        super.ampsRight = currentSignalRight.getValue();

        super.radiansPerSecondLeft = Units.rotationsToRadians(veloSignalLeft.getValue() * kShooter.MECHANISM_RATIO);
        log("currentRotsLeft", veloSignalLeft.getValue());
>>>>>>> 1aa2c36a
        super.voltsLeft = voltSignalLeft.getValue();
        super.ampsLeft = currentSignalLeft.getValue();

        super.shooterRightRPM = Units.radiansPerSecondToRotationsPerMinute(radiansPerSecondRight);
        super.shooterLeftRPM = Units.radiansPerSecondToRotationsPerMinute(radiansPerSecondLeft);
    }
}<|MERGE_RESOLUTION|>--- conflicted
+++ resolved
@@ -105,12 +105,6 @@
 
     @Override
     public void setSpeed(double speedRadPerSec) {
-<<<<<<< HEAD
-        super.targetRadiansPerSecondRight = speedRadPerSec / Units.rotationsToRadians(kShooter.MECHANISM_RATIO);
-        super.targetRadiansPerSecondLeft = (speedRadPerSec / Units.rotationsToRadians(kShooter.MECHANISM_RATIO)) * kShooter.LEFT_MOTOR_DIFF;
-        rightMotor.setControl(controlReq.withVelocity(Units.radiansToRotations(super.targetRadiansPerSecondRight)));
-        leftMotor.setControl(controlReq.withVelocity(Units.radiansToRotations(super.targetRadiansPerSecondLeft)));
-=======
         super.targetRadiansPerSecondRight = speedRadPerSec;
         super.targetRadiansPerSecondLeft = speedRadPerSec * kShooter.LEFT_MOTOR_DIFF;
         double targetRotsRight = Units.radiansToRotations(super.targetRadiansPerSecondRight) / kShooter.MECHANISM_RATIO;
@@ -119,7 +113,6 @@
         log("targetRotsLeft", targetRotsLeft);
         rightMotor.setControl(controlReq.withVelocity(targetRotsRight));
         leftMotor.setControl(controlReq.withVelocity(targetRotsLeft));
->>>>>>> 1aa2c36a
     }
 
     @Override
@@ -154,13 +147,6 @@
                 voltSignalLeft,
                 currentSignalLeft);
 
-<<<<<<< HEAD
-        super.radiansPerSecondRight = Units.rotationsToRadians(veloSignalRight.getValue()) * Units.rotationsToRadians(kShooter.MECHANISM_RATIO);
-        super.voltsRight = voltSignalRight.getValue();
-        super.ampsRight = currentSignalRight.getValue();
-
-        super.radiansPerSecondLeft = Units.rotationsToRadians(veloSignalLeft.getValue()) * Units.rotationsToRadians(kShooter.MECHANISM_RATIO);
-=======
         super.radiansPerSecondRight = Units.rotationsToRadians(veloSignalRight.getValue() * kShooter.MECHANISM_RATIO);
         log("currentRotsRight", veloSignalRight.getValue());
         super.voltsRight = voltSignalRight.getValue();
@@ -168,7 +154,6 @@
 
         super.radiansPerSecondLeft = Units.rotationsToRadians(veloSignalLeft.getValue() * kShooter.MECHANISM_RATIO);
         log("currentRotsLeft", veloSignalLeft.getValue());
->>>>>>> 1aa2c36a
         super.voltsLeft = voltSignalLeft.getValue();
         super.ampsLeft = currentSignalLeft.getValue();
 
