package com.igknighters;

import java.util.HashMap;
import java.util.function.BiConsumer;

import monologue.Logged;
import monologue.Monologue;
import edu.wpi.first.wpilibj.DriverStation;
import edu.wpi.first.wpilibj2.command.Command;
import edu.wpi.first.wpilibj2.command.CommandScheduler;
import edu.wpi.first.wpilibj2.command.Subsystem;
import monologue.Monologue.MonologueConfig;

import com.ctre.phoenix6.SignalLogger;
import com.igknighters.commands.autos.AutoController;
import com.igknighters.commands.autos.AutoManager;
import com.igknighters.commands.autos.AutoRoutines;
import com.igknighters.commands.swerve.teleop.TeleopSwerveTraditionalCmd;
import com.igknighters.commands.tests.Characterizers;
import com.igknighters.commands.tests.TestManager;
import com.igknighters.commands.umbrella.UmbrellaCommands;
import com.igknighters.constants.ConstValues;
import com.igknighters.constants.ConstantHelper;
import com.igknighters.constants.RobotConfig;
import com.igknighters.constants.RobotConfig.RobotID;
import com.igknighters.controllers.DriverController;
import com.igknighters.controllers.OperatorController;
import com.igknighters.controllers.TestingController;
import com.igknighters.subsystems.SubsystemResources.AllSubsystems;
import com.igknighters.subsystems.swerve.Swerve;
import com.igknighters.subsystems.umbrella.Umbrella;
import com.igknighters.util.can.CANSignalManager;
import com.igknighters.util.geom.AllianceFlip;
import com.igknighters.util.geom.GeomUtil;
import com.igknighters.util.logging.WatchdogSilencer;
import com.igknighters.util.logging.Tracer;
import com.igknighters.util.robots.UnitTestableRobot;

import choreo.Choreo;
import choreo.autos.AutoFactory.ChoreoAutoBindings;

public class Robot extends UnitTestableRobot<Robot> implements Logged {

    private final CommandScheduler scheduler = CommandScheduler.getInstance();

    public final Localizer localizer = new Localizer();

    private final DriverController driverController;
    private final OperatorController operatorController;
    private final TestingController testingController;

    public final AllSubsystems allSubsystems;

    public final AutoManager autoManager;
    public final TestManager testManager;

    public Robot() {
        this(null);
    }

    public Robot(RobotID robotID) {
        super(ConstValues.PERIODIC_TIME);

        setupLogging();

        if (robotID == null) {
            robotID = RobotConfig.getRobotID();
        }

        ConstantHelper.applyRoboConst(ConstValues.class, robotID);

        localizer.publishField();

        driverController = new DriverController(0, localizer);
        operatorController = new OperatorController(1);
        testingController = new TestingController(3, localizer);

        allSubsystems = new AllSubsystems(localizer, robotID.subsystems);

        for (final Logged subsystem : allSubsystems.getLoggableSubsystems()) {
            Monologue.logTree(subsystem, "/Robot/" + subsystem.getOverrideName());
        }

        driverController.assignButtons(allSubsystems);
        operatorController.assignButtons(allSubsystems);
        testingController.assignButtons(allSubsystems);

        if (allSubsystems.swerve.isPresent()) {
            final Swerve swerve = allSubsystems.swerve.get();

            localizer.resetOdometry(GeomUtil.POSE2D_CENTER, swerve.getModulePositions());

            swerve.setDefaultCommand(new TeleopSwerveTraditionalCmd(swerve, driverController));
        }

        if (allSubsystems.umbrella.isPresent()) {
            final Umbrella umbrella = allSubsystems.umbrella.get();
            umbrella.setDefaultCommand(UmbrellaCommands.idleShooter(umbrella, UmbrellaCommands::defaultIdleRPM));

            umbrella.setupSimNoteDetection(localizer);
        }

        autoManager = new AutoManager(
            Choreo.createAutoFactory(
                allSubsystems.swerve.isPresent() ? allSubsystems.swerve.get() : new Subsystem() {},
                localizer::pose,
                new AutoController(),
                allSubsystems.swerve.isPresent()
                    ? chassisSpeeds -> allSubsystems.swerve.get().drive(chassisSpeeds, false)
                    : chassisSpeeds -> {},
                AllianceFlip::isRed,
                new ChoreoAutoBindings(),
                (traj, starting) -> {
                    String msg = "[Auto] Trajectory " + traj.name() + " " + (starting ? "Started" : "Finished");
                    System.out.println(msg);
                    Monologue.log("AutoEvent", msg);
                }
            )
        );

        if (allSubsystems.hasAllSubsystems()) {
            final var routines = new AutoRoutines(allSubsystems, localizer);
            autoManager.addAutoRoutine("5 Piece Amp Side", routines::fivePieceAmpSide);
<<<<<<< HEAD
            // autoManager.addAutoRoutine("6 Piece Amp Side Far", routines::sixPieceFarAmpSide);
            // autoManager.addAutoRoutine("4 Piece Src Side", routines::fourPieceSourceSide);
            // autoManager.addAutoRoutine("3 Piece Sub Middle", routines::threePieceSubMiddle);
            autoManager.addAutoRoutine("rahhh", routines::driveForward);
=======
            autoManager.addAutoRoutine("6 Piece Amp Side Far", routines::sixPieceFarAmpSide);
            autoManager.addAutoRoutine("4 Piece Src Side", routines::fourPieceSourceSide);
            autoManager.addAutoRoutine("3 Piece Sub Middle", routines::threePieceSubMiddle);
            autoManager.addAutoRoutine("Drive Forward", routines::driveForward);
            autoManager.addAutoRoutine("4 Piece Close Amp Side", routines::fourPieceCloseAmpSide);
>>>>>>> 1b255785
        }

        testManager = new TestManager();

        if (allSubsystems.hasAllSubsystems()) {
            testManager.addTestRoutine(
                "Characterize Swerve",
                Characterizers.characterizeSwerve(allSubsystems.swerve.get())
            );
            testManager.addTestRoutine(
                "Characterize Pivot",
                Characterizers.characterizePivot(allSubsystems.stem.get())
            );
            testManager.addTestRoutine(
                "Characterize Wrist",
                Characterizers.characterizeWrist(allSubsystems.stem.get())
            );
            testManager.addTestRoutine(
                "Characterize Telescope",
                Characterizers.characterizeTelescope(allSubsystems.stem.get())
            );
        }

        System.gc();
    }

    @Override
    public void robotPeriodic() {
        Tracer.traceFunc("CANSignalRefresh", CANSignalManager::refreshSignals);
        Tracer.traceFunc("Localizer", localizer::update);
        Tracer.traceFunc("CommandScheduler", scheduler::run);
        Tracer.traceFunc("Monologue", Monologue::updateAll);
        Tracer.traceFunc("Choosers", () -> {
            autoManager.update();
            testManager.update();
        });
    }

    @Override
    public void disabledInit() {
        scheduler.cancelAll();
        System.gc();
    }

    @Override
    public void disabledPeriodic() {}

    @Override
    public void autonomousInit() {
        Command autoCmd = autoManager.getSelectedAutoRoutine();
        String msg = "---- Starting auto command: " + autoCmd.getName() + " ----";
        if (isDebug()) System.out.println(msg);
        Monologue.log("AutoEvent", msg);
        scheduler.schedule(autoCmd);
    }

    @Override
    public void autonomousPeriodic() {}

    @Override
    public void autonomousExit() {
        scheduler.cancelAll();
        System.gc();
    }

    @Override
    public void testInit() {
        CANSignalManager.setCharacterizationMode(true);
        testManager.getSelectedTestRoutine().schedule();
    }

    @Override
    public void testExit() {
        CANSignalManager.setCharacterizationMode(false);
        scheduler.cancelAll();
        System.gc();
    }

    @Override
    public void simulationPeriodic() {}

    private void setupLogging() {
        WatchdogSilencer.silence(this, "m_watchdog");
        WatchdogSilencer.silence(scheduler, "m_watchdog");

        // turn off auto logging for signal logger, doesnt get us any info we need
        if (isReal()) {
            SignalLogger.enableAutoLogging(false);
        }

        if (!isUnitTest()) {
            // setup monologue with lazy logging and no datalog prefix
            // robot is the root object
            Monologue.setupMonologue(
                    this,
                    "/Robot",
                    new MonologueConfig()
                            .withDatalogPrefix("")
                            .withOptimizeBandwidth(DriverStation::isFMSAttached)
                            .withLazyLogging(true));
        } else {
            // used for tests and CI, does not actually log anything but asserts the logging is setup mostly correct
            Monologue.setupMonologueDisabled(this, "/Robot", true);
        }

        // filesystemLogger.addFile("/home/lvuser/FRC_UserProgram.log", "Console", 0.27);
        // filesystemLogger.addFile("/var/log/dmesg", "Dmesg", 2.2);
        // filesystemLogger.addFile("/var/log/messages", "Kernel", 1.4);

        // logs build data to the datalog
        final String meta = "/BuildData/";
        Monologue.log(meta + "RuntimeType", getRuntimeType().toString());
        Monologue.log(meta + "ProjectName", BuildConstants.MAVEN_NAME);
        Monologue.log(meta + "BuildDate", BuildConstants.BUILD_DATE);
        Monologue.log(meta + "GitSHA", BuildConstants.GIT_SHA);
        Monologue.log(meta + "GitDate", BuildConstants.GIT_DATE);
        Monologue.log(meta + "GitBranch", BuildConstants.GIT_BRANCH);
        switch (BuildConstants.DIRTY) {
            case 0:
                Monologue.log(meta + "GitDirty", "All changes committed");
                break;
            case 1:
                Monologue.log(meta + "GitDirty", "Uncomitted changes");
                break;
            default:
                Monologue.log(meta + "GitDirty", "Unknown");
                break;
        }

        HashMap<String, Integer> commandCounts = new HashMap<>();
        BiConsumer<Command, Boolean> logCommandFunction = (Command command, Boolean active) -> {
            String name = command.getName();
            int count = commandCounts.getOrDefault(name, 0) + (active ? 1 : -1);
            commandCounts.put(name, count);
            Monologue.log("Commands/" + name, count > 0);
        };
        scheduler.onCommandInitialize(
                (Command command) -> {
                    logCommandFunction.accept(command, true);
                });
        scheduler.onCommandFinish(
                (Command command) -> {
                    logCommandFunction.accept(command, false);
                });
        scheduler.onCommandInterrupt(
                (Command command) -> {
                    logCommandFunction.accept(command, false);
                });
    }

    public static boolean isDemo() {
        return ConstValues.DEMO;
    }

    public static boolean isDebug() {
        return ConstValues.DEBUG;
    }

    public static boolean isSunlight() {
        return ConstValues.SUNLIGHT;
    }
}<|MERGE_RESOLUTION|>--- conflicted
+++ resolved
@@ -121,18 +121,10 @@
         if (allSubsystems.hasAllSubsystems()) {
             final var routines = new AutoRoutines(allSubsystems, localizer);
             autoManager.addAutoRoutine("5 Piece Amp Side", routines::fivePieceAmpSide);
-<<<<<<< HEAD
             // autoManager.addAutoRoutine("6 Piece Amp Side Far", routines::sixPieceFarAmpSide);
             // autoManager.addAutoRoutine("4 Piece Src Side", routines::fourPieceSourceSide);
             // autoManager.addAutoRoutine("3 Piece Sub Middle", routines::threePieceSubMiddle);
-            autoManager.addAutoRoutine("rahhh", routines::driveForward);
-=======
-            autoManager.addAutoRoutine("6 Piece Amp Side Far", routines::sixPieceFarAmpSide);
-            autoManager.addAutoRoutine("4 Piece Src Side", routines::fourPieceSourceSide);
-            autoManager.addAutoRoutine("3 Piece Sub Middle", routines::threePieceSubMiddle);
-            autoManager.addAutoRoutine("Drive Forward", routines::driveForward);
-            autoManager.addAutoRoutine("4 Piece Close Amp Side", routines::fourPieceCloseAmpSide);
->>>>>>> 1b255785
+            // autoManager.addAutoRoutine("rahhh", routines::driveForward);
         }
 
         testManager = new TestManager();
