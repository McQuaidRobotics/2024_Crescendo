--- conflicted
+++ resolved
@@ -1,11 +1,9 @@
 package com.igknighters.controllers;
 
-<<<<<<< HEAD
-=======
 import com.igknighters.commands.stem.StemCommands;
 import com.igknighters.commands.umbrella.UmbrellaCommands;
->>>>>>> c6d6bb10
 import com.igknighters.subsystems.SubsystemResources.Subsystems;
+import com.igknighters.subsystems.stem.StemPosition;
 
 import edu.wpi.first.wpilibj2.command.Commands;
 
@@ -17,14 +15,7 @@
         // disregard null safety as it is checked on assignment
 
         /// FACE BUTTONS
-<<<<<<< HEAD
         // this.A.binding = 
-=======
-        this.A.binding = new Binding((trig, allss) -> {
-            trig.onTrue(
-                    StemCommands.holdAt(allss.stem.get(), StemPosition.CLIMB));
-        }, Subsystems.Stem);
->>>>>>> c6d6bb10
 
         // this.B.binding =
 
@@ -32,7 +23,7 @@
 
         this.Y.binding = new Binding((trig, allss) -> {
             trig.onTrue(
-                StemCommands.moveTo(allss.stem.get(), StemPosition.STOW_HIGH, 2.0)
+                StemCommands.moveTo(allss.stem.get(), StemPosition.STOW, 2.0)
                 .andThen(
                     UmbrellaCommands.expell(allss.umbrella.get())
                 )
