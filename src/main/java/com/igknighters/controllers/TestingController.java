--- conflicted
+++ resolved
@@ -1,11 +1,6 @@
 package com.igknighters.controllers;
 
 import com.igknighters.constants.ConstValues;
-<<<<<<< HEAD
-import com.igknighters.subsystems.stem.StemPosition;
-
-import edu.wpi.first.wpilibj2.command.Commands;
-=======
 import com.igknighters.constants.ConstValues.kStem.kPivot;
 import com.igknighters.constants.ConstValues.kStem.kTelescope;
 import com.igknighters.constants.ConstValues.kStem.kWrist;
@@ -17,12 +12,11 @@
 import edu.wpi.first.wpilibj2.command.ProxyCommand;
 
 import com.igknighters.SubsystemResources.Subsystems;
+import com.igknighters.commands.umbrella.UmbrellaCommands;
 import com.igknighters.commands.stem.StemCommands;
 import com.igknighters.commands.umbrella.UmbrellaCommands;
->>>>>>> 0967887b
 
-import com.igknighters.SubsystemResources.Subsystems;
-import com.igknighters.commands.umbrella.UmbrellaCommands;
+@SuppressWarnings("unused")
 
 /** If debug is false this controller does not initialize */
 public class TestingController extends ControllerParent {
@@ -32,22 +26,43 @@
         // disregard null safety as it is checked on assignment
 
         /// FACE BUTTONS
-<<<<<<< HEAD
-        this.A.binding = new Binding((trig, allss) -> {
-            trig.onTrue(Commands.runOnce(() -> {
-                allss.stem.get().setStemPosition(StemPosition.fromDegrees(80.0, 0.0, 0.0));
-            }));
-        }, Subsystems.Stem);
+        this.A.binding = new Binding(Subsystems.Stem, (trig, allss) -> {
+            trig.onTrue(
+                    StemCommands.holdAt(
+                            allss.stem.get(), StemPosition.fromDegrees(
+                                    70.0,
+                                    80.0,
+                                    0.53)));
+        });
 
-        this.B.binding = new Binding((trig, allss) -> {
-            trig.onTrue(Commands.runOnce(() -> {
-                allss.stem.get().setStemPosition(StemPosition.fromDegrees(20.0, 0.0, 0.0));
-            }));
-        }, Subsystems.Stem);
+        this.B.binding = new Binding(Subsystems.Stem, (trig, allss) -> {
+            trig.onTrue(
+                    new ProxyCommand(() -> {
+                        return StemCommands.moveTo(allss.stem.get(), StemPosition.fromRadians(
+                                kPivot.MIN_ANGLE + (Math.random() * (kPivot.MAX_ANGLE - kPivot.MIN_ANGLE)),
+                                kWrist.MIN_ANGLE + (Math.random() * (kWrist.MAX_ANGLE - kWrist.MIN_ANGLE)),
+                                kTelescope.MIN_METERS
+                                        + (Math.random() * (kTelescope.MAX_METERS - kTelescope.MIN_METERS))));
+                    }));
+        });
 
-        // this.X.binding =
+        this.X.binding = new Binding(Subsystems.Stem, (trig, allss) -> {
+            trig.onTrue(
+                    StemCommands.holdAt(
+                            allss.stem.get(), StemPosition.fromDegrees(
+                                    11.0,
+                                    72.0,
+                                    kTelescope.MIN_METERS + Units.inchesToMeters(4.7))));
+        });
 
-        // this.Y.binding =
+        this.Y.binding = new Binding(Subsystems.Stem, (trig, allss) -> {
+            trig.onTrue(
+                    StemCommands.moveTo(
+                            allss.stem.get(), StemPosition.fromDegrees(
+                                    41.0,
+                                    108.0,
+                                    kTelescope.MIN_METERS)));
+        });
 
         /// BUMPER
         this.LB.binding = new Binding((trig, allss) -> {
@@ -67,54 +82,6 @@
                 )
             );
         }, Subsystems.Umbrella);
-=======
-        this.A.binding = new SingleDepBinding(Subsystems.Stem, (trig, allss) -> {
-            trig.onTrue(
-                    StemCommands.holdAt(
-                            allss.stem.get(), StemPosition.fromDegrees(
-                                    70.0,
-                                    80.0,
-                                    0.53)));
-        });
-
-        this.B.binding = new SingleDepBinding(Subsystems.Stem, (trig, allss) -> {
-            trig.onTrue(
-                    new ProxyCommand(() -> {
-                        return StemCommands.moveTo(allss.stem.get(), StemPosition.fromRadians(
-                                kPivot.MIN_ANGLE + (Math.random() * (kPivot.MAX_ANGLE - kPivot.MIN_ANGLE)),
-                                kWrist.MIN_ANGLE + (Math.random() * (kWrist.MAX_ANGLE - kWrist.MIN_ANGLE)),
-                                kTelescope.MIN_METERS
-                                        + (Math.random() * (kTelescope.MAX_METERS - kTelescope.MIN_METERS))));
-                    }));
-        });
-
-        this.X.binding = new SingleDepBinding(Subsystems.Stem, (trig, allss) -> {
-            trig.onTrue(
-                    StemCommands.holdAt(
-                            allss.stem.get(), StemPosition.fromDegrees(
-                                    11.0,
-                                    72.0,
-                                    kTelescope.MIN_METERS + Units.inchesToMeters(4.7))));
-        });
-
-        this.Y.binding = new SingleDepBinding(Subsystems.Stem, (trig, allss) -> {
-            trig.onTrue(
-                    StemCommands.moveTo(
-                            allss.stem.get(), StemPosition.fromDegrees(
-                                    41.0,
-                                    108.0,
-                                    kTelescope.MIN_METERS)));
-        });
-
-        /// BUMPER
-        // this.LB.binding = new SingleDepBinding(Subsystems.Umbrella, (trig, allss) -> {
-        //     trig.onTrue(UmbrellaCommands.intake(allss.umbrella.get()));
-        // });
-
-        // this.RB.binding = new SingleDepBinding(Subsystems.Umbrella, (trig, allss) -> {
-        //     trig.onTrue(UmbrellaCommands.shoot(allss.umbrella.get()));
-        // });
->>>>>>> 0967887b
 
         /// CENTER BUTTONS
         // this.Back.binding =
