package com.igknighters.controllers;

import com.igknighters.constants.ConstValues;
<<<<<<< HEAD
import com.igknighters.constants.ConstValues.kStem.kTelescope;
=======
import com.igknighters.constants.ConstValues.kStem.kPivot;
import com.igknighters.constants.ConstValues.kStem.kTelescope;
import com.igknighters.constants.ConstValues.kStem.kWrist;
>>>>>>> 20175021
import com.igknighters.subsystems.stem.StemPosition;

import edu.wpi.first.math.MathUtil;
import edu.wpi.first.wpilibj2.command.Commands;
import edu.wpi.first.wpilibj2.command.ProxyCommand;

import com.igknighters.SubsystemResources.Subsystems;
import com.igknighters.commands.stem.StemCommands;
import com.igknighters.commands.umbrella.UmbrellaCommands;

@SuppressWarnings("unused")

/** If debug is false this controller does not initialize */
public class TestingController extends ControllerParent {
    public TestingController(int port) {
        super(port, ConstValues.DEBUG, ControllerType.Testing);

        // disregard null safety as it is checked on assignment

        /// FACE BUTTONS
        this.A.binding = new SingleDepBinding(Subsystems.Stem, (trig, allss) -> {
            trig.onTrue(
                    StemCommands.holdAt(
                            allss.stem.get(), StemPosition.fromDegrees(
                                    70.0,
                                    80.0,
                                    0.53)));
        });

        // this.B.binding = new SingleDepBinding(Subsystems.Stem, (trig, allss) -> {
        //     trig.onTrue(
        //             StemCommands.holdAt(
        //                     allss.stem.get(), StemPosition.fromDegrees(
        //                             40.0,
        //                             90.0,
        //                             kTelescope.MIN_METERS)));
        // });

        this.B.binding = new SingleDepBinding(Subsystems.Stem, (trig, allss) -> {
            trig.onTrue(
<<<<<<< HEAD
                    StemCommands.holdAt(
                            allss.stem.get(), StemPosition.fromDegrees(
                                    65.0,
                                    90.0,
                                    kTelescope.MIN_METERS)));
=======
                new ProxyCommand(() -> {
                    return StemCommands.moveTo(allss.stem.get(), StemPosition.fromRadians(
                        kPivot.PIVOT_MIN_RADIANS + (Math.random() * (kPivot.PIVOT_MAX_RADIANS - kPivot.PIVOT_MIN_RADIANS)), 
                        kWrist.MIN_ANGLE + (Math.random() * (kWrist.MAX_ANGLE - kWrist.MIN_ANGLE)), 
                        kTelescope.MIN_METERS + (Math.random() * (kTelescope.MAX_METERS - kTelescope.MIN_METERS))));
                })
            );
>>>>>>> 20175021
        });

        this.X.binding = new SingleDepBinding(Subsystems.Stem, (trig, allss) -> {
            trig.onTrue(
                new ProxyCommand(() -> {
                    return StemCommands.moveTo(allss.stem.get(), StemPosition.fromRadians(
                        kPivot.PIVOT_MIN_RADIANS + (Math.random() * (kPivot.PIVOT_MAX_RADIANS - kPivot.PIVOT_MIN_RADIANS)), 
                        kWrist.MIN_ANGLE + (Math.random() * (kWrist.MAX_ANGLE - kWrist.MIN_ANGLE)), 
                        kTelescope.MIN_METERS + (Math.random() * (kTelescope.MAX_METERS - kTelescope.MIN_METERS))));
                })
            );
        });

        this.Y.binding = new SingleDepBinding(Subsystems.Umbrella, (trig, allss) -> {
            trig.onTrue(UmbrellaCommands.waitUntilSpunUp(allss.umbrella.get(), 5000));
        });

        /// BUMPER
        this.LB.binding = new SingleDepBinding(Subsystems.Umbrella, (trig, allss) -> {
            trig.onTrue(UmbrellaCommands.intake(allss.umbrella.get()));
        });
    
        this.RB.binding = new SingleDepBinding(Subsystems.Umbrella, (trig, allss) -> {
            trig.onTrue(UmbrellaCommands.shoot(allss.umbrella.get()));
        });

        /// CENTER BUTTONS
        // this.Back.binding =

        // this.Start.binding =

        /// STICKS
        // this.LS.binding =

        // this.RS.binding =

        /// TRIGGERS
        // this.LT.binding =

        // this.RT.binding =

        /// DPAD
        // this.DPR.binding =

        // this.DPD.binding =

        // this.DPL.binding =

        // this.DPU.binding =
    }
}<|MERGE_RESOLUTION|>--- conflicted
+++ resolved
@@ -1,13 +1,6 @@
 package com.igknighters.controllers;
 
 import com.igknighters.constants.ConstValues;
-<<<<<<< HEAD
-import com.igknighters.constants.ConstValues.kStem.kTelescope;
-=======
-import com.igknighters.constants.ConstValues.kStem.kPivot;
-import com.igknighters.constants.ConstValues.kStem.kTelescope;
-import com.igknighters.constants.ConstValues.kStem.kWrist;
->>>>>>> 20175021
 import com.igknighters.subsystems.stem.StemPosition;
 
 import edu.wpi.first.math.MathUtil;
@@ -38,43 +31,21 @@
         });
 
         // this.B.binding = new SingleDepBinding(Subsystems.Stem, (trig, allss) -> {
-        //     trig.onTrue(
-        //             StemCommands.holdAt(
-        //                     allss.stem.get(), StemPosition.fromDegrees(
-        //                             40.0,
-        //                             90.0,
-        //                             kTelescope.MIN_METERS)));
+        // trig.onTrue(
+        // StemCommands.holdAt(
+        // allss.stem.get(), StemPosition.fromDegrees(
+        // 40.0,
+        // 90.0,
+        // kTelescope.MIN_METERS)));
         // });
 
         this.B.binding = new SingleDepBinding(Subsystems.Stem, (trig, allss) -> {
-            trig.onTrue(
-<<<<<<< HEAD
-                    StemCommands.holdAt(
-                            allss.stem.get(), StemPosition.fromDegrees(
-                                    65.0,
-                                    90.0,
-                                    kTelescope.MIN_METERS)));
-=======
-                new ProxyCommand(() -> {
-                    return StemCommands.moveTo(allss.stem.get(), StemPosition.fromRadians(
-                        kPivot.PIVOT_MIN_RADIANS + (Math.random() * (kPivot.PIVOT_MAX_RADIANS - kPivot.PIVOT_MIN_RADIANS)), 
-                        kWrist.MIN_ANGLE + (Math.random() * (kWrist.MAX_ANGLE - kWrist.MIN_ANGLE)), 
-                        kTelescope.MIN_METERS + (Math.random() * (kTelescope.MAX_METERS - kTelescope.MIN_METERS))));
-                })
-            );
->>>>>>> 20175021
+            trig.onTrue(Commands.runOnce(() -> {
+                allss.stem.get().setStemPosition(StemPosition.fromDegrees(20.0, 0.0, 0.0));
+            }));
         });
 
-        this.X.binding = new SingleDepBinding(Subsystems.Stem, (trig, allss) -> {
-            trig.onTrue(
-                new ProxyCommand(() -> {
-                    return StemCommands.moveTo(allss.stem.get(), StemPosition.fromRadians(
-                        kPivot.PIVOT_MIN_RADIANS + (Math.random() * (kPivot.PIVOT_MAX_RADIANS - kPivot.PIVOT_MIN_RADIANS)), 
-                        kWrist.MIN_ANGLE + (Math.random() * (kWrist.MAX_ANGLE - kWrist.MIN_ANGLE)), 
-                        kTelescope.MIN_METERS + (Math.random() * (kTelescope.MAX_METERS - kTelescope.MIN_METERS))));
-                })
-            );
-        });
+        // this.X.binding = 
 
         this.Y.binding = new SingleDepBinding(Subsystems.Umbrella, (trig, allss) -> {
             trig.onTrue(UmbrellaCommands.waitUntilSpunUp(allss.umbrella.get(), 5000));
@@ -84,7 +55,7 @@
         this.LB.binding = new SingleDepBinding(Subsystems.Umbrella, (trig, allss) -> {
             trig.onTrue(UmbrellaCommands.intake(allss.umbrella.get()));
         });
-    
+
         this.RB.binding = new SingleDepBinding(Subsystems.Umbrella, (trig, allss) -> {
             trig.onTrue(UmbrellaCommands.shoot(allss.umbrella.get()));
         });
