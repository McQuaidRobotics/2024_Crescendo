--- conflicted
+++ resolved
@@ -18,14 +18,6 @@
         // disregard null safety as it is checked on assignment
 
         /// FACE BUTTONS
-<<<<<<< HEAD
-        this.A.binding = new SingleDepBinding(Subsystems.Umbrella, (trig, allss) -> {
-            trig.onTrue(UmbrellaCommands.intake(allss.umbrella.get()));
-        });
-
-        this.B.binding = new SingleDepBinding(Subsystems.Umbrella, (trig, allss) -> {
-            trig.onTrue(UmbrellaCommands.shoot(allss.umbrella.get()));
-=======
         this.A.binding = new SingleDepBinding(Subsystems.Stem, (trig, allss) -> {
             trig.onTrue(Commands.runOnce(() -> {
                 allss.stem.get().setStemPosition(StemPosition.fromDegrees(80.0, 0.0, 0.0));
@@ -36,7 +28,6 @@
             trig.onTrue(Commands.runOnce(() -> {
                 allss.stem.get().setStemPosition(StemPosition.fromDegrees(20.0, 0.0, 0.0));
             }));
->>>>>>> 4ceab883
         });
 
         this.X.binding = new SingleDepBinding(Subsystems.Umbrella, (trig, allss) -> {
