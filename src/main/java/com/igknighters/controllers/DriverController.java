package com.igknighters.controllers;

import com.igknighters.commands.HigherOrderCommands;
import com.igknighters.commands.stem.StemCommands;
import com.igknighters.commands.swerve.SwerveCommands;
import com.igknighters.commands.umbrella.UmbrellaCommands;
import com.igknighters.constants.ConstValues.kControls;
import com.igknighters.subsystems.SubsystemResources.Subsystems;
import com.igknighters.subsystems.stem.StemPosition;
import com.igknighters.subsystems.umbrella.Umbrella.ShooterSpinupReason;
import edu.wpi.first.wpilibj2.command.Commands;
import edu.wpi.first.wpilibj2.command.ProxyCommand;

public class DriverController extends ControllerParent {

    public DriverController(int port) {
        super(port, true);
        // disregard null safety for subsystems as it is checked on assignment

        /// FACE BUTTONS
        this.A.binding = new Binding((trig, allss) -> {
            trig.onTrue(
                    HigherOrderCommands.intakeGamepiece(
                            allss.stem.get(),
                            allss.umbrella.get()));
        }, Subsystems.Stem, Subsystems.Umbrella);

        this.B.binding = new Binding(
                (trig, allss) -> {
                    trig.onTrue(
                            Commands.parallel(
                                    StemCommands.holdAt(
                                            allss.stem.get(),
                                            StemPosition.AMP),
                                    UmbrellaCommands.spinupShooter(
                                            allss.umbrella.get(),
                                            1000,
                                            ShooterSpinupReason.Amp))
                                    .finallyDo(
                                            () -> allss.umbrella.get().stopAll()));
                },
                Subsystems.Stem,
                Subsystems.Umbrella);

        this.X.binding = new Binding((trig, allss) -> {
            trig.onTrue(
                    StemCommands.holdAt(
                            allss.stem.get(),
                            StemPosition.FROZEN_WRIST_STOW));
        }, Subsystems.Stem);

        this.Y.binding = new Binding(
                (trig, allss) -> {
                    trig.onTrue(
                            Commands.parallel(
                                    StemCommands.holdAt(
                                            allss.stem.get(),
                                            StemPosition.SUBWOOFER),
                                    UmbrellaCommands.spinupShooter(
                                            allss.umbrella.get(),
                                            kControls.SHOOTER_RPM,
                                            ShooterSpinupReason.ManualAimSpeaker))
                                    .finallyDo(
                                            () -> {
                                                allss.umbrella.get().stopAll();
                                            }));
                },
                Subsystems.Stem,
                Subsystems.Umbrella);

        /// BUMPER
        // # Our main driver doesn't use bumpers
        this.LB.binding = new Binding(Subsystems.Stem, (trig, allss) -> {
            trig.or(RB.trigger).onTrue(
                    StemCommands.holdAt(
                            allss.stem.get(),
                            StemPosition.SUBWOOFER));
        });

        // this.RB.binding = # Is used as an or with LB

        /// CENTER BUTTONS
        // this.Back.binding =

        this.Start.binding = new Binding(Subsystems.Swerve, (trig, allss) -> {
            trig.onTrue(SwerveCommands.orientGyro(allss.swerve.get()));
        });

        /// STICKS
        // # Our main driver doesn't use sticks
        // this.LS.binding = # Dont use

        // this.RS.binding = # Dont use

        /// TRIGGERS
        this.LT.binding = new Binding((trig, allss) -> {
            trig.whileTrue(
                    Commands.parallel(
                            HigherOrderCommands.aim(
                                    allss.swerve.get(),
                                    allss.stem.get(),
                                    this),
                            UmbrellaCommands.spinupShooter(
                                    allss.umbrella.get(),
                                    kControls.AUTO_AIM_SHOOTER_RPM,
                                    ShooterSpinupReason.AutoAimSpeaker))
                            .finallyDo(
                                    allss.umbrella.get()::stopAll)
                            .withName("Highorder Aim"));
        }, Subsystems.Swerve, Subsystems.Stem, Subsystems.Umbrella);

        this.RT.binding = new Binding((trig, allss) -> {
            trig.onTrue(
                    new ProxyCommand(
                            () -> HigherOrderCommands.genericShoot(
                                    allss.swerve.get(),
                                    allss.stem.get(),
                                    allss.umbrella.get(),
                                    this))
                            .withName("Proxy Shoot"));
        }, Subsystems.Umbrella, Subsystems.Stem, Subsystems.Swerve);

        /// DPAD
        // this.DPR.binding =

        // this.DPD.binding =

<<<<<<< HEAD
        this.DPL.binding = new Binding((trig, allss) -> {
                trig.onTrue(Commands.runOnce(() -> {
                        allss.stem.get().stopMechanisms();
                        allss.umbrella.get().stopAll();
                }));
        }, Subsystems.Stem, Subsystems.Umbrella); 
=======
        // this.DPL.binding =
>>>>>>> 72d93e27

        this.DPU.binding = new Binding((trig, allss) -> {
            trig.onTrue(StemCommands.holdAt(allss.stem.get(), StemPosition.STARTING));
        }, Subsystems.Stem);
    }
}<|MERGE_RESOLUTION|>--- conflicted
+++ resolved
@@ -125,16 +125,12 @@
 
         // this.DPD.binding =
 
-<<<<<<< HEAD
         this.DPL.binding = new Binding((trig, allss) -> {
                 trig.onTrue(Commands.runOnce(() -> {
                         allss.stem.get().stopMechanisms();
                         allss.umbrella.get().stopAll();
                 }));
         }, Subsystems.Stem, Subsystems.Umbrella); 
-=======
-        // this.DPL.binding =
->>>>>>> 72d93e27
 
         this.DPU.binding = new Binding((trig, allss) -> {
             trig.onTrue(StemCommands.holdAt(allss.stem.get(), StemPosition.STARTING));
