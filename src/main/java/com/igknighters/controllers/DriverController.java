--- conflicted
+++ resolved
@@ -50,7 +50,6 @@
                 Subsystems.Stem,
                 Subsystems.Umbrella);
 
-<<<<<<< HEAD
         this.X.binding = new Binding((trig, allss) -> {
             trig.onTrue(
                     StemCommands.holdAt(
@@ -89,20 +88,20 @@
                     ));
         });
 
-        // this.RB.binding = # Is used as an or with LB
+                // this.RB.binding = # Is used as an or with LB
 
-        /// CENTER BUTTONS
-        // this.Back.binding =
+                /// CENTER BUTTONS
+                // this.Back.binding =
 
-        this.Start.binding = new Binding(Subsystems.Swerve, (trig, allss) -> {
-            trig.onTrue(SwerveCommands.orientGyro(allss.swerve.get()));
-        });
+                this.Start.binding = new Binding(Subsystems.Swerve, (trig, allss) -> {
+                        trig.onTrue(SwerveCommands.orientGyro(allss.swerve.get()));
+                });
 
-        /// STICKS
-        // # Our main driver doesn't use sticks
-        // this.LS.binding = # Dont use
+                /// STICKS
+                // # Our main driver doesn't use sticks
+                // this.LS.binding = # Dont use
 
-        // this.RS.binding = # Dont use
+                // this.RS.binding = # Dont use
 
         /// TRIGGERS
         this.LT.binding = new Binding((trig, allss) -> {
@@ -125,107 +124,6 @@
                             .withName("Highorder Aim"));
         }, Subsystems.Swerve, Subsystems.Stem, Subsystems.Umbrella);
 
-        this.RT.binding = new Binding((trig, allss) -> {
-            trig.onTrue(
-                    new ProxyCommand(
-                            () -> HigherOrderCommands.genericShoot(
-                                    allss.swerve.get(),
-                                    allss.stem.get(),
-                                    allss.umbrella.get(),
-                                    this))
-                            .withName("Proxy Shoot"));
-        }, Subsystems.Umbrella, Subsystems.Stem, Subsystems.Swerve);
-
-        /// DPAD
-        this.DPR.binding = this.DPL.binding = new Binding((trig, allss) -> {
-                trig.onTrue(Commands.runOnce(() -> {
-                        Channels.Sender.broadcast("HomePivot", Boolean.class)
-                                .send(true);
-                }));
-        }, Subsystems.Stem); 
-
-        // this.DPD.binding =
-
-        this.DPL.binding = new Binding((trig, allss) -> {
-                trig.onTrue(Commands.runOnce(() -> {
-                        allss.stem.get().stopMechanisms();
-                        allss.umbrella.get().stopAll();
-                }));
-        }, Subsystems.Stem, Subsystems.Umbrella); 
-
-        this.DPU.binding = new Binding((trig, allss) -> {
-            trig.onTrue(StemCommands.holdAt(allss.stem.get(), StemPosition.STARTING));
-        }, Subsystems.Stem);
-    }
-=======
-                this.X.binding = new Binding((trig, allss) -> {
-                        trig.onTrue(
-                                        StemCommands.holdAt(
-                                                        allss.stem.get(),
-                                                        StemPosition.STOW_HIGH));
-                }, Subsystems.Stem);
-
-                this.Y.binding = new Binding(
-                                (trig, allss) -> {
-                                        trig.onTrue(
-                                                        Commands.parallel(
-                                                                        StemCommands.holdAt(
-                                                                                        allss.stem.get(),
-                                                                                        StemPosition.SUBWOOFER),
-                                                                        UmbrellaCommands.spinupShooter(
-                                                                                        allss.umbrella.get(),
-                                                                                        kControls.SHOOTER_RPM,
-                                                                                        ShooterSpinupReason.ManualAimSpeaker))
-                                                                        .finallyDo(
-                                                                                        () -> {
-                                                                                                allss.umbrella.get()
-                                                                                                                .stopAll();
-                                                                                        }));
-                                },
-                                Subsystems.Stem,
-                                Subsystems.Umbrella);
-
-                /// BUMPER
-                // # Our main driver doesn't use bumpers
-                this.LB.binding = new Binding(Subsystems.Stem, (trig, allss) -> {
-                        trig.or(RB.trigger).onTrue(
-                                        StemCommands.holdAt(
-                                                        allss.stem.get(),
-                                                        StemPosition.SUBWOOFER));
-                });
-
-                // this.RB.binding = # Is used as an or with LB
-
-                /// CENTER BUTTONS
-                // this.Back.binding =
-
-                this.Start.binding = new Binding(Subsystems.Swerve, (trig, allss) -> {
-                        trig.onTrue(SwerveCommands.orientGyro(allss.swerve.get()));
-                });
-
-                /// STICKS
-                // # Our main driver doesn't use sticks
-                // this.LS.binding = # Dont use
-
-                // this.RS.binding = # Dont use
-
-                /// TRIGGERS
-                this.LT.binding = new Binding((trig, allss) -> {
-                        trig.whileTrue(
-                                        Commands.parallel(
-                                                        HigherOrderCommands.aim(
-                                                                        allss.swerve.get(),
-                                                                        allss.stem.get(),
-                                                                        this),
-                                                        UmbrellaCommands.spinupShooter(
-                                                                        allss.umbrella.get(),
-                                                                        kControls.AUTO_AIM_SHOOTER_RPM,
-                                                                        ShooterSpinupReason.AutoAimSpeaker))
-                                                        .finallyDo(
-                                                                        allss.umbrella.get()::stopAll)
-                                                        .withName("Highorder Aim"));
-                }, Subsystems.Swerve, Subsystems.Stem, Subsystems.Umbrella);
-
                 this.RT.binding = new Binding((trig, allss) -> {
                         trig.onTrue(
                                         new ProxyCommand(
@@ -237,16 +135,25 @@
                                                         .withName("Proxy Shoot"));
                 }, Subsystems.Umbrella, Subsystems.Stem, Subsystems.Swerve);
 
-                /// DPAD
-                // this.DPR.binding =
+        /// DPAD
+        this.DPR.binding = this.DPL.binding = new Binding((trig, allss) -> {
+                trig.onTrue(Commands.runOnce(() -> {
+                        Channels.Sender.broadcast("HomePivot", Boolean.class)
+                                .send(true);
+                }));
+        }, Subsystems.Stem); 
 
                 // this.DPD.binding =
 
-                // this.DPL.binding =
+        this.DPL.binding = new Binding((trig, allss) -> {
+                trig.onTrue(Commands.runOnce(() -> {
+                        allss.stem.get().stopMechanisms();
+                        allss.umbrella.get().stopAll();
+                }));
+        }, Subsystems.Stem, Subsystems.Umbrella); 
 
                 this.DPU.binding = new Binding((trig, allss) -> {
                         trig.onTrue(StemCommands.holdAt(allss.stem.get(), StemPosition.STARTING));
                 }, Subsystems.Stem);
         }
->>>>>>> c6d6bb10
 }