--- conflicted
+++ resolved
@@ -13,7 +13,6 @@
 
 public class DriverController extends ControllerParent {
 
-<<<<<<< HEAD
         public DriverController(int port) {
                 super(port, true);
                 // disregard null safety for subsystems as it is checked on assignment
@@ -26,23 +25,22 @@
                                                         allss.umbrella.get()));
                 }, Subsystems.Stem, Subsystems.Umbrella);
 
-                this.B.binding = new Binding(
-                                (trig, allss) -> {
-                                        trig.onTrue(
-                                                        Commands.parallel(
-                                                                        StemCommands.holdAt(
-                                                                                        allss.stem.get(),
-                                                                                        StemPosition.AMP),
-                                                                        UmbrellaCommands.spinupShooter(
-                                                                                        allss.umbrella.get(),
-                                                                                        1000,
-                                                                                        ShooterSpinupReason.Amp))
-                                                                        .finallyDo(
-                                                                                        () -> allss.umbrella.get()
-                                                                                                        .stopAll()));
-                                },
-                                Subsystems.Stem,
-                                Subsystems.Umbrella);
+        this.B.binding = new Binding(
+                (trig, allss) -> {
+                    trig.onTrue(
+                            Commands.parallel(
+                                    StemCommands.holdAt(
+                                            allss.stem.get(),
+                                            StemPosition.AMP_SAFE),
+                                    UmbrellaCommands.spinupShooter(
+                                            allss.umbrella.get(),
+                                            2000,
+                                            ShooterSpinupReason.Amp))
+                                    .finallyDo(
+                                            () -> allss.umbrella.get().stopAll()));
+                },
+                Subsystems.Stem,
+                Subsystems.Umbrella);
 
                 this.X.binding = new Binding((trig, allss) -> {
                         trig.onTrue(
@@ -134,124 +132,4 @@
                         trig.onTrue(StemCommands.holdAt(allss.stem.get(), StemPosition.STARTING));
                 }, Subsystems.Stem);
         }
-=======
-    public DriverController(int port) {
-        super(port, true);
-        // disregard null safety for subsystems as it is checked on assignment
-
-        /// FACE BUTTONS
-        this.A.binding = new Binding((trig, allss) -> {
-            trig.onTrue(
-                    HigherOrderCommands.intakeGamepiece(
-                            allss.stem.get(),
-                            allss.umbrella.get()));
-        }, Subsystems.Stem, Subsystems.Umbrella);
-
-        this.B.binding = new Binding(
-                (trig, allss) -> {
-                    trig.onTrue(
-                            Commands.parallel(
-                                    StemCommands.holdAt(
-                                            allss.stem.get(),
-                                            StemPosition.AMP_SAFE),
-                                    UmbrellaCommands.spinupShooter(
-                                            allss.umbrella.get(),
-                                            2000,
-                                            ShooterSpinupReason.Amp))
-                                    .finallyDo(
-                                            () -> allss.umbrella.get().stopAll()));
-                },
-                Subsystems.Stem,
-                Subsystems.Umbrella);
-
-        this.X.binding = new Binding((trig, allss) -> {
-            trig.onTrue(
-                    StemCommands.holdAt(
-                            allss.stem.get(),
-                            StemPosition.FROZEN_WRIST_STOW));
-        }, Subsystems.Stem);
-
-        this.Y.binding = new Binding(
-                (trig, allss) -> {
-                    trig.onTrue(
-                            Commands.parallel(
-                                    StemCommands.holdAt(
-                                            allss.stem.get(),
-                                            StemPosition.SUBWOOFER),
-                                    UmbrellaCommands.spinupShooter(
-                                            allss.umbrella.get(),
-                                            kControls.SHOOTER_RPM,
-                                            ShooterSpinupReason.ManualAimSpeaker))
-                                    .finallyDo(
-                                            () -> {
-                                                allss.umbrella.get().stopAll();
-                                            }));
-                },
-                Subsystems.Stem,
-                Subsystems.Umbrella);
-
-        /// BUMPER
-        // # Our main driver doesn't use bumpers
-        this.LB.binding = new Binding(Subsystems.Stem, (trig, allss) -> {
-            trig.or(RB.trigger).onTrue(
-                    StemCommands.holdAt(
-                            allss.stem.get(),
-                            StemPosition.SUBWOOFER));
-        });
-
-        // this.RB.binding = # Is used as an or with LB
-
-        /// CENTER BUTTONS
-        // this.Back.binding =
-
-        this.Start.binding = new Binding(Subsystems.Swerve, (trig, allss) -> {
-            trig.onTrue(SwerveCommands.orientGyro(allss.swerve.get()));
-        });
-
-        /// STICKS
-        // # Our main driver doesn't use sticks
-        // this.LS.binding = # Dont use
-
-        // this.RS.binding = # Dont use
-
-        /// TRIGGERS
-        this.LT.binding = new Binding((trig, allss) -> {
-            trig.whileTrue(
-                    Commands.parallel(
-                            HigherOrderCommands.aim(
-                                    allss.swerve.get(),
-                                    allss.stem.get(),
-                                    this),
-                            UmbrellaCommands.spinupShooter(
-                                    allss.umbrella.get(),
-                                    kControls.AUTO_AIM_SHOOTER_RPM,
-                                    ShooterSpinupReason.AutoAimSpeaker))
-                            .finallyDo(
-                                    allss.umbrella.get()::stopAll)
-                            .withName("Highorder Aim"));
-        }, Subsystems.Swerve, Subsystems.Stem, Subsystems.Umbrella);
-
-        this.RT.binding = new Binding((trig, allss) -> {
-            trig.onTrue(
-                    new ProxyCommand(
-                            () -> HigherOrderCommands.genericShoot(
-                                    allss.swerve.get(),
-                                    allss.stem.get(),
-                                    allss.umbrella.get(),
-                                    this))
-                            .withName("Proxy Shoot"));
-        }, Subsystems.Umbrella, Subsystems.Stem, Subsystems.Swerve);
-
-        /// DPAD
-        // this.DPR.binding =
-
-        // this.DPD.binding =
-
-        // this.DPL.binding =
-
-        this.DPU.binding = new Binding((trig, allss) -> {
-            trig.onTrue(StemCommands.holdAt(allss.stem.get(), StemPosition.STARTING));
-        }, Subsystems.Stem);
-    }
->>>>>>> f6f6ccb6
 }